--- conflicted
+++ resolved
@@ -1634,10 +1634,7 @@
 	return 0;
 }
 
-<<<<<<< HEAD
-=======
 #ifdef CONFIG_OF
->>>>>>> 6fe4c6d4
 static void __init clk_get_freq_dt(unsigned long *ckil, unsigned long *osc,
 				   unsigned long *ckih1, unsigned long *ckih2)
 {
@@ -1674,9 +1671,5 @@
 
 	clk_get_freq_dt(&ckil, &osc, &ckih1, &ckih2);
 	return mx53_clocks_init(ckil, osc, ckih1, ckih2);
-<<<<<<< HEAD
-}
-=======
-}
-#endif
->>>>>>> 6fe4c6d4
+}
+#endif