--- conflicted
+++ resolved
@@ -220,22 +220,7 @@
  */
 static bool nested_svm_check_bitmap_pa(struct kvm_vcpu *vcpu, u64 pa, u32 size)
 {
-<<<<<<< HEAD
 	u64 addr = PAGE_ALIGN(pa);
-=======
-	struct vcpu_svm *svm = to_svm(vcpu);
-
-	if (WARN_ON(!is_guest_mode(vcpu)))
-		return true;
-
-	if (!nested_svm_vmrun_msrpm(svm)) {
-		vcpu->run->exit_reason = KVM_EXIT_INTERNAL_ERROR;
-		vcpu->run->internal.suberror =
-			KVM_INTERNAL_ERROR_EMULATION;
-		vcpu->run->internal.ndata = 0;
-		return false;
-	}
->>>>>>> 7aef27f0
 
 	return kvm_vcpu_is_legal_gpa(vcpu, addr) &&
 	    kvm_vcpu_is_legal_gpa(vcpu, addr + size - 1);
@@ -266,7 +251,6 @@
 static bool nested_vmcb_check_cr3_cr4(struct kvm_vcpu *vcpu,
 				      struct vmcb_save_area *save)
 {
-<<<<<<< HEAD
 	/*
 	 * These checks are also performed by KVM_SET_SREGS,
 	 * except that EFER.LMA is not checked by SVM against
@@ -284,10 +268,6 @@
 
 	return true;
 }
-=======
-	struct kvm_vcpu *vcpu = &svm->vcpu;
-	bool vmcb12_lma;
->>>>>>> 7aef27f0
 
 /* Common checks that apply to both L1 and L2 state.  */
 static bool nested_vmcb_valid_sregs(struct kvm_vcpu *vcpu,
@@ -313,17 +293,7 @@
 	if (!nested_vmcb_check_cr3_cr4(vcpu, save))
 		return false;
 
-<<<<<<< HEAD
 	if (CC(!kvm_valid_efer(vcpu, save->efer)))
-=======
-	if (vmcb12_lma) {
-		if (!(vmcb12->save.cr4 & X86_CR4_PAE) ||
-		    !(vmcb12->save.cr0 & X86_CR0_PE) ||
-		    kvm_vcpu_is_illegal_gpa(vcpu, vmcb12->save.cr3))
-			return false;
-	}
-	if (!kvm_is_valid_cr4(&svm->vcpu, vmcb12->save.cr4))
->>>>>>> 7aef27f0
 		return false;
 
 	return true;
@@ -417,11 +387,7 @@
 static int nested_svm_load_cr3(struct kvm_vcpu *vcpu, unsigned long cr3,
 			       bool nested_npt)
 {
-<<<<<<< HEAD
 	if (CC(kvm_vcpu_is_illegal_gpa(vcpu, cr3)))
-=======
-	if (kvm_vcpu_is_illegal_gpa(vcpu, cr3))
->>>>>>> 7aef27f0
 		return -EINVAL;
 
 	if (!nested_npt && is_pae_paging(vcpu) &&
@@ -461,8 +427,6 @@
 	nested_vmcb02_compute_g_pat(svm);
 
 	/* Load the nested guest state */
-<<<<<<< HEAD
-
 	if (svm->nested.vmcb12_gpa != svm->nested.last_vmcb12_gpa) {
 		new_vmcb12 = true;
 		svm->nested.last_vmcb12_gpa = svm->nested.vmcb12_gpa;
@@ -483,14 +447,6 @@
 		vmcb_mark_dirty(svm->vmcb, VMCB_DT);
 	}
 
-=======
-	svm->vmcb->save.es = vmcb12->save.es;
-	svm->vmcb->save.cs = vmcb12->save.cs;
-	svm->vmcb->save.ss = vmcb12->save.ss;
-	svm->vmcb->save.ds = vmcb12->save.ds;
-	svm->vmcb->save.gdtr = vmcb12->save.gdtr;
-	svm->vmcb->save.idtr = vmcb12->save.idtr;
->>>>>>> 7aef27f0
 	kvm_set_rflags(&svm->vcpu, vmcb12->save.rflags | X86_EFLAGS_FIXED);
 
 	/*
@@ -513,7 +469,6 @@
 	svm->vmcb->save.rax = vmcb12->save.rax;
 	svm->vmcb->save.rsp = vmcb12->save.rsp;
 	svm->vmcb->save.rip = vmcb12->save.rip;
-<<<<<<< HEAD
 
 	/* These bits will be set properly on the first execution when new_vmc12 is true */
 	if (unlikely(new_vmcb12 || vmcb_is_dirty(vmcb12, VMCB_DR))) {
@@ -521,11 +476,6 @@
 		svm->vcpu.arch.dr6  = vmcb12->save.dr6 | DR6_ACTIVE_LOW;
 		vmcb_mark_dirty(svm->vmcb, VMCB_DR);
 	}
-=======
-	svm->vmcb->save.dr7 = vmcb12->save.dr7 | DR7_FIXED_1;
-	svm->vcpu.arch.dr6  = vmcb12->save.dr6 | DR6_ACTIVE_LOW;
-	svm->vmcb->save.cpl = vmcb12->save.cpl;
->>>>>>> 7aef27f0
 }
 
 static void nested_vmcb02_prepare_control(struct vcpu_svm *svm)
@@ -616,7 +566,6 @@
 
 
 	svm->nested.vmcb12_gpa = vmcb12_gpa;
-<<<<<<< HEAD
 
 	WARN_ON(svm->vmcb == svm->nested.vmcb02.ptr);
 
@@ -625,10 +574,6 @@
 	svm_switch_vmcb(svm, &svm->nested.vmcb02);
 	nested_vmcb02_prepare_control(svm);
 	nested_vmcb02_prepare_save(svm, vmcb12);
-=======
-	nested_prepare_vmcb_control(svm);
-	nested_prepare_vmcb_save(svm, vmcb12);
->>>>>>> 7aef27f0
 
 	ret = nested_svm_load_cr3(&svm->vcpu, vmcb12->save.cr3,
 				  nested_npt_enabled(svm));
@@ -636,11 +581,7 @@
 		return ret;
 
 	if (!npt_enabled)
-<<<<<<< HEAD
 		vcpu->arch.mmu->inject_page_fault = svm_inject_page_fault_nested;
-=======
-		svm->vcpu.arch.mmu->inject_page_fault = svm_inject_page_fault_nested;
->>>>>>> 7aef27f0
 
 	svm_set_gif(svm, true);
 
@@ -772,11 +713,7 @@
 	svm->nested.vmcb12_gpa = 0;
 	WARN_ON_ONCE(svm->nested.nested_run_pending);
 
-<<<<<<< HEAD
 	kvm_clear_request(KVM_REQ_GET_NESTED_STATE_PAGES, vcpu);
-=======
-	kvm_clear_request(KVM_REQ_GET_NESTED_STATE_PAGES, &svm->vcpu);
->>>>>>> 7aef27f0
 
 	/* in case we halted in L2 */
 	svm->vcpu.arch.mp_state = KVM_MP_STATE_RUNNABLE;
@@ -844,7 +781,6 @@
 
 	svm->nested.ctl.nested_cr3 = 0;
 
-<<<<<<< HEAD
 	/*
 	 * Restore processor state that had been saved in vmcb01
 	 */
@@ -855,26 +791,6 @@
 	kvm_rax_write(vcpu, svm->vmcb->save.rax);
 	kvm_rsp_write(vcpu, svm->vmcb->save.rsp);
 	kvm_rip_write(vcpu, svm->vmcb->save.rip);
-=======
-	/* Restore selected save entries */
-	svm->vmcb->save.es = hsave->save.es;
-	svm->vmcb->save.cs = hsave->save.cs;
-	svm->vmcb->save.ss = hsave->save.ss;
-	svm->vmcb->save.ds = hsave->save.ds;
-	svm->vmcb->save.gdtr = hsave->save.gdtr;
-	svm->vmcb->save.idtr = hsave->save.idtr;
-	kvm_set_rflags(&svm->vcpu, hsave->save.rflags);
-	kvm_set_rflags(&svm->vcpu, hsave->save.rflags | X86_EFLAGS_FIXED);
-	svm_set_efer(&svm->vcpu, hsave->save.efer);
-	svm_set_cr0(&svm->vcpu, hsave->save.cr0 | X86_CR0_PE);
-	svm_set_cr4(&svm->vcpu, hsave->save.cr4);
-	kvm_rax_write(&svm->vcpu, hsave->save.rax);
-	kvm_rsp_write(&svm->vcpu, hsave->save.rsp);
-	kvm_rip_write(&svm->vcpu, hsave->save.rip);
-	svm->vmcb->save.dr7 = DR7_FIXED_1;
-	svm->vmcb->save.cpl = 0;
-	svm->vmcb->control.exit_int_info = 0;
->>>>>>> 7aef27f0
 
 	svm->vcpu.arch.dr7 = DR7_FIXED_1;
 	kvm_update_dr7(&svm->vcpu);
@@ -968,17 +884,11 @@
 
 	if (is_guest_mode(vcpu)) {
 		svm->nested.nested_run_pending = 0;
-<<<<<<< HEAD
 		leave_guest_mode(vcpu);
 
 		svm_switch_vmcb(svm, &svm->nested.vmcb02);
 
 		nested_svm_uninit_mmu_context(vcpu);
-=======
-		leave_guest_mode(&svm->vcpu);
-		copy_vmcb_control_area(&vmcb->control, &hsave->control);
-		nested_svm_uninit_mmu_context(&svm->vcpu);
->>>>>>> 7aef27f0
 		vmcb_mark_all_dirty(svm->vmcb);
 	}
 
@@ -1390,12 +1300,6 @@
 
 	svm->nested.nested_run_pending =
 		!!(kvm_state->flags & KVM_STATE_NESTED_RUN_PENDING);
-<<<<<<< HEAD
-=======
-
-	copy_vmcb_control_area(&hsave->control, &svm->vmcb->control);
-	hsave->save = *save;
->>>>>>> 7aef27f0
 
 	svm->nested.vmcb12_gpa = kvm_state->hdr.svm.vmcb_pa;
 	if (svm->current_vmcb == &svm->vmcb01)
