--- conflicted
+++ resolved
@@ -224,8 +224,6 @@
 	audit_syscall_entry(regs_syscallid(regs), regs->a0, regs->a1, regs->a2, regs->a3);
 }
 
-<<<<<<< HEAD
-=======
 asmlinkage void syscall_trace_exit(struct pt_regs *regs)
 {
 	audit_syscall_exit(regs);
@@ -237,7 +235,6 @@
 		trace_sys_exit(regs, syscall_get_return_value(current, regs));
 }
 
->>>>>>> 0ecfebd2
 extern void show_stack(struct task_struct *task, unsigned long *stack);
 void show_regs(struct pt_regs *fp)
 {
