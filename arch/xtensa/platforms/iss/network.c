// SPDX-License-Identifier: GPL-2.0-or-later
/*
 *
 * arch/xtensa/platforms/iss/network.c
 *
 * Platform specific initialization.
 *
 * Authors: Chris Zankel <chris@zankel.net>
 * Based on work form the UML team.
 *
 * Copyright 2005 Tensilica Inc.
 */

#define pr_fmt(fmt) "%s: " fmt, __func__

#include <linux/list.h>
#include <linux/irq.h>
#include <linux/spinlock.h>
#include <linux/slab.h>
#include <linux/timer.h>
#include <linux/if_ether.h>
#include <linux/inetdevice.h>
#include <linux/init.h>
#include <linux/if_tun.h>
#include <linux/etherdevice.h>
#include <linux/interrupt.h>
#include <linux/ioctl.h>
#include <linux/memblock.h>
#include <linux/ethtool.h>
#include <linux/rtnetlink.h>
#include <linux/platform_device.h>

#include <platform/simcall.h>

#define DRIVER_NAME "iss-netdev"
#define ETH_MAX_PACKET 1500
#define ETH_HEADER_OTHER 14
#define ISS_NET_TIMER_VALUE (HZ / 10)


static DEFINE_SPINLOCK(devices_lock);
static LIST_HEAD(devices);

/* ------------------------------------------------------------------------- */

/* We currently only support the TUNTAP transport protocol. */

#define TRANSPORT_TUNTAP_NAME "tuntap"
#define TRANSPORT_TUNTAP_MTU ETH_MAX_PACKET

struct tuntap_info {
	char dev_name[IFNAMSIZ];
	int fd;
};

/* ------------------------------------------------------------------------- */


struct iss_net_private;

struct iss_net_ops {
	int (*open)(struct iss_net_private *lp);
	void (*close)(struct iss_net_private *lp);
	int (*read)(struct iss_net_private *lp, struct sk_buff **skb);
	int (*write)(struct iss_net_private *lp, struct sk_buff **skb);
	unsigned short (*protocol)(struct sk_buff *skb);
	int (*poll)(struct iss_net_private *lp);
};

/* This structure contains out private information for the driver. */

struct iss_net_private {
	struct list_head device_list;

	spinlock_t lock;
	struct net_device *dev;
	struct platform_device pdev;
	struct timer_list tl;
	struct rtnl_link_stats64 stats;

	struct timer_list timer;
	unsigned int timer_val;

	int index;
	int mtu;

	struct {
		union {
			struct tuntap_info tuntap;
		} info;

		const struct iss_net_ops *net_ops;
	} tp;

};

/* ================================ HELPERS ================================ */


static char *split_if_spec(char *str, ...)
{
	char **arg, *end;
	va_list ap;

	va_start(ap, str);
	while ((arg = va_arg(ap, char**)) != NULL) {
		if (*str == '\0') {
			va_end(ap);
			return NULL;
		}
		end = strchr(str, ',');
		if (end != str)
			*arg = str;
		if (end == NULL) {
			va_end(ap);
			return NULL;
		}
		*end++ = '\0';
		str = end;
	}
	va_end(ap);
	return str;
}

/* Set Ethernet address of the specified device. */

static void setup_etheraddr(struct net_device *dev, char *str)
{
	u8 addr[ETH_ALEN];

	if (str == NULL)
		goto random;

	if (!mac_pton(str, addr)) {
		pr_err("%s: failed to parse '%s' as an ethernet address\n",
		       dev->name, str);
		goto random;
	}
	if (is_multicast_ether_addr(addr)) {
		pr_err("%s: attempt to assign a multicast ethernet address\n",
		       dev->name);
		goto random;
	}
	if (!is_valid_ether_addr(addr)) {
		pr_err("%s: attempt to assign an invalid ethernet address\n",
		       dev->name);
		goto random;
	}
	if (!is_local_ether_addr(addr))
		pr_warn("%s: assigning a globally valid ethernet address\n",
			dev->name);
	eth_hw_addr_set(dev, addr);
	return;

random:
	pr_info("%s: choosing a random ethernet address\n",
		dev->name);
	eth_hw_addr_random(dev);
}

/* ======================= TUNTAP TRANSPORT INTERFACE ====================== */

static int tuntap_open(struct iss_net_private *lp)
{
	struct ifreq ifr;
	char *dev_name = lp->tp.info.tuntap.dev_name;
	int err = -EINVAL;
	int fd;

	fd = simc_open("/dev/net/tun", 02, 0); /* O_RDWR */
	if (fd < 0) {
		pr_err("%s: failed to open /dev/net/tun, returned %d (errno = %d)\n",
		       lp->dev->name, fd, errno);
		return fd;
	}

	memset(&ifr, 0, sizeof(ifr));
	ifr.ifr_flags = IFF_TAP | IFF_NO_PI;
	strscpy(ifr.ifr_name, dev_name, sizeof(ifr.ifr_name));

	err = simc_ioctl(fd, TUNSETIFF, &ifr);
	if (err < 0) {
		pr_err("%s: failed to set interface %s, returned %d (errno = %d)\n",
		       lp->dev->name, dev_name, err, errno);
		simc_close(fd);
		return err;
	}

	lp->tp.info.tuntap.fd = fd;
	return err;
}

static void tuntap_close(struct iss_net_private *lp)
{
	simc_close(lp->tp.info.tuntap.fd);
	lp->tp.info.tuntap.fd = -1;
}

static int tuntap_read(struct iss_net_private *lp, struct sk_buff **skb)
{
	return simc_read(lp->tp.info.tuntap.fd,
			(*skb)->data, (*skb)->dev->mtu + ETH_HEADER_OTHER);
}

static int tuntap_write(struct iss_net_private *lp, struct sk_buff **skb)
{
	return simc_write(lp->tp.info.tuntap.fd, (*skb)->data, (*skb)->len);
}

unsigned short tuntap_protocol(struct sk_buff *skb)
{
	return eth_type_trans(skb, skb->dev);
}

static int tuntap_poll(struct iss_net_private *lp)
{
	return simc_poll(lp->tp.info.tuntap.fd);
}

static const struct iss_net_ops tuntap_ops = {
	.open		= tuntap_open,
	.close		= tuntap_close,
	.read		= tuntap_read,
	.write		= tuntap_write,
	.protocol	= tuntap_protocol,
	.poll		= tuntap_poll,
};

/*
 * ethX=tuntap,[mac address],device name
 */

static int tuntap_probe(struct iss_net_private *lp, int index, char *init)
{
	struct net_device *dev = lp->dev;
	char *dev_name = NULL, *mac_str = NULL, *rem = NULL;

	/* Transport should be 'tuntap': ethX=tuntap,mac,dev_name */

	if (strncmp(init, TRANSPORT_TUNTAP_NAME,
		    sizeof(TRANSPORT_TUNTAP_NAME) - 1))
		return 0;

	init += sizeof(TRANSPORT_TUNTAP_NAME) - 1;
	if (*init == ',') {
		rem = split_if_spec(init + 1, &mac_str, &dev_name);
		if (rem != NULL) {
			pr_err("%s: extra garbage on specification : '%s'\n",
			       dev->name, rem);
			return 0;
		}
	} else if (*init != '\0') {
		pr_err("%s: invalid argument: %s. Skipping device!\n",
		       dev->name, init);
		return 0;
	}

	if (!dev_name) {
		pr_err("%s: missing tuntap device name\n", dev->name);
		return 0;
	}

	strscpy(lp->tp.info.tuntap.dev_name, dev_name,
		sizeof(lp->tp.info.tuntap.dev_name));

	setup_etheraddr(dev, mac_str);

	lp->mtu = TRANSPORT_TUNTAP_MTU;

	lp->tp.info.tuntap.fd = -1;
	lp->tp.net_ops = &tuntap_ops;

	return 1;
}

/* ================================ ISS NET ================================ */

static int iss_net_rx(struct net_device *dev)
{
	struct iss_net_private *lp = netdev_priv(dev);
	int pkt_len;
	struct sk_buff *skb;

	/* Check if there is any new data. */

	if (lp->tp.net_ops->poll(lp) == 0)
		return 0;

	/* Try to allocate memory, if it fails, try again next round. */

	skb = dev_alloc_skb(dev->mtu + 2 + ETH_HEADER_OTHER);
	if (skb == NULL) {
		spin_lock_bh(&lp->lock);
		lp->stats.rx_dropped++;
		spin_unlock_bh(&lp->lock);
		return 0;
	}

	skb_reserve(skb, 2);

	/* Setup skb */

	skb->dev = dev;
	skb_reset_mac_header(skb);
	pkt_len = lp->tp.net_ops->read(lp, &skb);
	skb_put(skb, pkt_len);

	if (pkt_len > 0) {
		skb_trim(skb, pkt_len);
		skb->protocol = lp->tp.net_ops->protocol(skb);

		spin_lock_bh(&lp->lock);
		lp->stats.rx_bytes += skb->len;
		lp->stats.rx_packets++;
<<<<<<< HEAD
=======
		spin_unlock_bh(&lp->lock);
>>>>>>> 88084a3d
		netif_rx(skb);
		return pkt_len;
	}
	kfree_skb(skb);
	return pkt_len;
}

static int iss_net_poll(struct iss_net_private *lp)
{
	int err, ret = 0;

	if (!netif_running(lp->dev))
		return 0;

	while ((err = iss_net_rx(lp->dev)) > 0)
		ret++;

	if (err < 0) {
		pr_err("Device '%s' read returned %d, shutting it down\n",
		       lp->dev->name, err);
		dev_close(lp->dev);
	} else {
		/* FIXME reactivate_fd(lp->fd, ISS_ETH_IRQ); */
	}

	return ret;
}


static void iss_net_timer(struct timer_list *t)
{
	struct iss_net_private *lp = from_timer(lp, t, timer);

	iss_net_poll(lp);
	mod_timer(&lp->timer, jiffies + lp->timer_val);
}


static int iss_net_open(struct net_device *dev)
{
	struct iss_net_private *lp = netdev_priv(dev);
	int err;

	err = lp->tp.net_ops->open(lp);
	if (err < 0)
		return err;

	netif_start_queue(dev);

	/* clear buffer - it can happen that the host side of the interface
	 * is full when we get here. In this case, new data is never queued,
	 * SIGIOs never arrive, and the net never works.
	 */
	while ((err = iss_net_rx(dev)) > 0)
		;

	timer_setup(&lp->timer, iss_net_timer, 0);
	lp->timer_val = ISS_NET_TIMER_VALUE;
	mod_timer(&lp->timer, jiffies + lp->timer_val);

	return err;
}

static int iss_net_close(struct net_device *dev)
{
	struct iss_net_private *lp = netdev_priv(dev);

	netif_stop_queue(dev);
	del_timer_sync(&lp->timer);
	lp->tp.net_ops->close(lp);

	return 0;
}

static int iss_net_start_xmit(struct sk_buff *skb, struct net_device *dev)
{
	struct iss_net_private *lp = netdev_priv(dev);
	int len;

	netif_stop_queue(dev);

	len = lp->tp.net_ops->write(lp, &skb);

	if (len == skb->len) {
		spin_lock_bh(&lp->lock);
		lp->stats.tx_packets++;
		lp->stats.tx_bytes += skb->len;
		spin_unlock_bh(&lp->lock);
		netif_trans_update(dev);
		netif_start_queue(dev);

		/* this is normally done in the interrupt when tx finishes */
		netif_wake_queue(dev);

	} else if (len == 0) {
		netif_start_queue(dev);
		spin_lock_bh(&lp->lock);
		lp->stats.tx_dropped++;
		spin_unlock_bh(&lp->lock);

	} else {
		netif_start_queue(dev);
		pr_err("%s: %s failed(%d)\n", dev->name, __func__, len);
	}


	dev_kfree_skb(skb);
	return NETDEV_TX_OK;
}


static void iss_net_get_stats64(struct net_device *dev,
				struct rtnl_link_stats64 *stats)
{
	struct iss_net_private *lp = netdev_priv(dev);

	spin_lock_bh(&lp->lock);
	*stats = lp->stats;
	spin_unlock_bh(&lp->lock);
}

static void iss_net_set_multicast_list(struct net_device *dev)
{
}

static void iss_net_tx_timeout(struct net_device *dev, unsigned int txqueue)
{
}

static int iss_net_change_mtu(struct net_device *dev, int new_mtu)
{
	return -EINVAL;
}

void iss_net_user_timer_expire(struct timer_list *unused)
{
}


static struct platform_driver iss_net_driver = {
	.driver = {
		.name  = DRIVER_NAME,
	},
};

static int driver_registered;

static const struct net_device_ops iss_netdev_ops = {
	.ndo_open		= iss_net_open,
	.ndo_stop		= iss_net_close,
	.ndo_get_stats64	= iss_net_get_stats64,
	.ndo_start_xmit		= iss_net_start_xmit,
	.ndo_validate_addr	= eth_validate_addr,
	.ndo_change_mtu		= iss_net_change_mtu,
	.ndo_set_mac_address	= eth_mac_addr,
	.ndo_tx_timeout		= iss_net_tx_timeout,
	.ndo_set_rx_mode	= iss_net_set_multicast_list,
};

static int iss_net_configure(int index, char *init)
{
	struct net_device *dev;
	struct iss_net_private *lp;
	int err;

	dev = alloc_etherdev(sizeof(*lp));
	if (dev == NULL) {
		pr_err("eth_configure: failed to allocate device\n");
		return 1;
	}

	/* Initialize private element. */

	lp = netdev_priv(dev);
	*lp = (struct iss_net_private) {
		.device_list		= LIST_HEAD_INIT(lp->device_list),
		.dev			= dev,
		.index			= index,
	};

	spin_lock_init(&lp->lock);
	/*
	 * If this name ends up conflicting with an existing registered
	 * netdevice, that is OK, register_netdev{,ice}() will notice this
	 * and fail.
	 */
	snprintf(dev->name, sizeof(dev->name), "eth%d", index);

	/*
	 * Try all transport protocols.
	 * Note: more protocols can be added by adding '&& !X_init(lp, eth)'.
	 */

	if (!tuntap_probe(lp, index, init)) {
		pr_err("%s: invalid arguments. Skipping device!\n",
		       dev->name);
		goto errout;
	}

	pr_info("Netdevice %d (%pM)\n", index, dev->dev_addr);

	/* sysfs register */

	if (!driver_registered) {
		platform_driver_register(&iss_net_driver);
		driver_registered = 1;
	}

	spin_lock(&devices_lock);
	list_add(&lp->device_list, &devices);
	spin_unlock(&devices_lock);

	lp->pdev.id = index;
	lp->pdev.name = DRIVER_NAME;
	platform_device_register(&lp->pdev);
	SET_NETDEV_DEV(dev, &lp->pdev.dev);

	dev->netdev_ops = &iss_netdev_ops;
	dev->mtu = lp->mtu;
	dev->watchdog_timeo = (HZ >> 1);
	dev->irq = -1;

	rtnl_lock();
	err = register_netdevice(dev);
	rtnl_unlock();

	if (err) {
		pr_err("%s: error registering net device!\n", dev->name);
		/* XXX: should we call ->remove() here? */
		free_netdev(dev);
		return 1;
	}

	timer_setup(&lp->tl, iss_net_user_timer_expire, 0);

	return 0;

errout:
	/* FIXME: unregister; free, etc.. */
	return -EIO;
}

/* ------------------------------------------------------------------------- */

/* Filled in during early boot */

struct list_head eth_cmd_line = LIST_HEAD_INIT(eth_cmd_line);

struct iss_net_init {
	struct list_head list;
	char *init;		/* init string */
	int index;
};

/*
 * Parse the command line and look for 'ethX=...' fields, and register all
 * those fields. They will be later initialized in iss_net_init.
 */

static int __init iss_net_setup(char *str)
{
	struct iss_net_private *device = NULL;
	struct iss_net_init *new;
	struct list_head *ele;
	char *end;
	int rc;
	unsigned n;

	end = strchr(str, '=');
	if (!end) {
		pr_err("Expected '=' after device number\n");
		return 1;
	}
	*end = 0;
	rc = kstrtouint(str, 0, &n);
	*end = '=';
	if (rc < 0) {
		pr_err("Failed to parse '%s'\n", str);
		return 1;
	}
	str = end;

	spin_lock(&devices_lock);

	list_for_each(ele, &devices) {
		device = list_entry(ele, struct iss_net_private, device_list);
		if (device->index == n)
			break;
	}

	spin_unlock(&devices_lock);

	if (device && device->index == n) {
		pr_err("Device %u already configured\n", n);
		return 1;
	}

	new = memblock_alloc(sizeof(*new), SMP_CACHE_BYTES);
	if (new == NULL) {
		pr_err("Alloc_bootmem failed\n");
		return 1;
	}

	INIT_LIST_HEAD(&new->list);
	new->index = n;
	new->init = str + 1;

	list_add_tail(&new->list, &eth_cmd_line);
	return 1;
}

__setup("eth", iss_net_setup);

/*
 * Initialize all ISS Ethernet devices previously registered in iss_net_setup.
 */

static int iss_net_init(void)
{
	struct list_head *ele, *next;

	/* Walk through all Ethernet devices specified in the command line. */

	list_for_each_safe(ele, next, &eth_cmd_line) {
		struct iss_net_init *eth;
		eth = list_entry(ele, struct iss_net_init, list);
		iss_net_configure(eth->index, eth->init);
	}

	return 1;
}
device_initcall(iss_net_init);<|MERGE_RESOLUTION|>--- conflicted
+++ resolved
@@ -312,10 +312,7 @@
 		spin_lock_bh(&lp->lock);
 		lp->stats.rx_bytes += skb->len;
 		lp->stats.rx_packets++;
-<<<<<<< HEAD
-=======
 		spin_unlock_bh(&lp->lock);
->>>>>>> 88084a3d
 		netif_rx(skb);
 		return pkt_len;
 	}
