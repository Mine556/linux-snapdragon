// SPDX-License-Identifier: (GPL-2.0+ OR MIT)
// Copyright (C) 2019 Clément Péron <peron.clem@gmail.com>

/dts-v1/;

#include "sun50i-h6.dtsi"
#include "sun50i-h6-cpu-opp.dtsi"

#include <dt-bindings/gpio/gpio.h>

/ {
	model = "Beelink GS1";
	compatible = "azw,beelink-gs1", "allwinner,sun50i-h6";

	aliases {
		ethernet0 = &emac;
		serial0 = &uart0;
	};

	chosen {
		stdout-path = "serial0:115200n8";
	};

	connector {
		compatible = "hdmi-connector";
		type = "a";
		ddc-en-gpios = <&pio 7 2 GPIO_ACTIVE_HIGH>; /* PH2 */

		port {
			hdmi_con_in: endpoint {
				remote-endpoint = <&hdmi_out_con>;
			};
		};
	};

	ext_osc32k: ext_osc32k_clk {
		#clock-cells = <0>;
		compatible = "fixed-clock";
		clock-frequency = <32768>;
		clock-output-names = "ext_osc32k";
	};

	leds {
		compatible = "gpio-leds";

		led {
			label = "beelink:white:power";
			gpios = <&r_pio 0 4 GPIO_ACTIVE_HIGH>; /* PL4 */
			default-state = "on";
		};
	};

	reg_vcc5v: vcc5v {
		/* board wide 5V supply directly from the DC jack */
		compatible = "regulator-fixed";
		regulator-name = "vcc-5v";
		regulator-min-microvolt = <5000000>;
		regulator-max-microvolt = <5000000>;
		regulator-always-on;
	};

	sound-spdif {
		compatible = "simple-audio-card";
		simple-audio-card,name = "sun50i-h6-spdif";

		simple-audio-card,cpu {
			sound-dai = <&spdif>;
		};

		simple-audio-card,codec {
			sound-dai = <&spdif_out>;
		};
	};

	spdif_out: spdif-out {
		#sound-dai-cells = <0>;
		compatible = "linux,spdif-dit";
	};
};

&cpu0 {
	cpu-supply = <&reg_dcdca>;
};

&de {
	status = "okay";
};

&dwc3 {
	status = "okay";
};

&ehci0 {
	status = "okay";
};

&emac {
	pinctrl-names = "default";
	pinctrl-0 = <&ext_rgmii_pins>;
	phy-mode = "rgmii-id";
	phy-handle = <&ext_rgmii_phy>;
	phy-supply = <&reg_aldo2>;
	status = "okay";
};

&gpu {
	mali-supply = <&reg_dcdcc>;
	status = "okay";
};

&hdmi {
	status = "okay";
};

&hdmi_out {
	hdmi_out_con: endpoint {
		remote-endpoint = <&hdmi_con_in>;
	};
};

&mdio {
	ext_rgmii_phy: ethernet-phy@1 {
		compatible = "ethernet-phy-ieee802.3-c22";
		reg = <1>;
	};
};

&mmc0 {
	vmmc-supply = <&reg_cldo1>;
	cd-gpios = <&pio 5 6 GPIO_ACTIVE_LOW>;
	bus-width = <4>;
	status = "okay";
};

&mmc2 {
	vmmc-supply = <&reg_cldo1>;
	vqmmc-supply = <&reg_bldo2>;
	non-removable;
	cap-mmc-hw-reset;
	bus-width = <8>;
	status = "okay";
};

&ohci0 {
	status = "okay";
};

&pio {
	vcc-pd-supply = <&reg_cldo1>;
	vcc-pg-supply = <&reg_aldo1>;
};

&r_ir {
	linux,rc-map-name = "rc-beelink-gs1";
	status = "okay";
};

&r_pio {
	/*
	 * FIXME: We can't add that supply for now since it would
	 * create a circular dependency between pinctrl, the regulator
	 * and the RSB Bus.
	 *
	 * vcc-pl-supply = <&reg_aldo1>;
	 */
	vcc-pm-supply = <&reg_aldo1>;
};

&r_rsb {
	status = "okay";

	axp805: pmic@745 {
		compatible = "x-powers,axp805", "x-powers,axp806";
		reg = <0x745>;
		interrupt-parent = <&r_intc>;
		interrupts = <GIC_SPI 96 IRQ_TYPE_LEVEL_LOW>;
		interrupt-controller;
		#interrupt-cells = <1>;
		x-powers,self-working-mode;
		vina-supply = <&reg_vcc5v>;
		vinb-supply = <&reg_vcc5v>;
		vinc-supply = <&reg_vcc5v>;
		vind-supply = <&reg_vcc5v>;
		vine-supply = <&reg_vcc5v>;
		aldoin-supply = <&reg_vcc5v>;
		bldoin-supply = <&reg_vcc5v>;
		cldoin-supply = <&reg_vcc5v>;

		regulators {
			reg_aldo1: aldo1 {
				regulator-always-on;
				regulator-min-microvolt = <3300000>;
				regulator-max-microvolt = <3300000>;
				regulator-name = "vcc-pl";
			};

			reg_aldo2: aldo2 {
				regulator-min-microvolt = <3300000>;
				regulator-max-microvolt = <3300000>;
				regulator-name = "vcc-ac200";
				regulator-enable-ramp-delay = <100000>;
			};

			reg_aldo3: aldo3 {
				regulator-always-on;
				regulator-min-microvolt = <3300000>;
				regulator-max-microvolt = <3300000>;
				regulator-name = "vcc25-dram";
			};

			reg_bldo1: bldo1 {
				regulator-always-on;
				regulator-min-microvolt = <1800000>;
				regulator-max-microvolt = <1800000>;
				regulator-name = "vcc-bias-pll";
			};

			reg_bldo2: bldo2 {
				regulator-always-on;
				regulator-min-microvolt = <1800000>;
				regulator-max-microvolt = <1800000>;
				regulator-name = "vcc-efuse-pcie-hdmi-io";
			};

			reg_bldo3: bldo3 {
				regulator-always-on;
				regulator-min-microvolt = <1800000>;
				regulator-max-microvolt = <1800000>;
				regulator-name = "vcc-dcxoio";
			};

			bldo4 {
				/* unused */
			};

			reg_cldo1: cldo1 {
				regulator-always-on;
				regulator-min-microvolt = <3300000>;
				regulator-max-microvolt = <3300000>;
				regulator-name = "vcc-3v3";
			};

			reg_cldo2: cldo2 {
				regulator-min-microvolt = <3300000>;
				regulator-max-microvolt = <3300000>;
				regulator-name = "vcc-wifi-1";
			};

			reg_cldo3: cldo3 {
				regulator-min-microvolt = <3300000>;
				regulator-max-microvolt = <3300000>;
				regulator-name = "vcc-wifi-2";
			};

			reg_dcdca: dcdca {
				regulator-always-on;
				regulator-min-microvolt = <810000>;
				regulator-max-microvolt = <1160000>;
				regulator-ramp-delay = <2500>;
				regulator-name = "vdd-cpu";
			};

			reg_dcdcc: dcdcc {
				regulator-enable-ramp-delay = <32000>;
				regulator-min-microvolt = <810000>;
				regulator-max-microvolt = <1080000>;
				regulator-ramp-delay = <2500>;
				regulator-name = "vdd-gpu";
			};

			reg_dcdcd: dcdcd {
				regulator-always-on;
				regulator-min-microvolt = <960000>;
				regulator-max-microvolt = <960000>;
				regulator-name = "vdd-sys";
			};

			reg_dcdce: dcdce {
				regulator-always-on;
				regulator-min-microvolt = <1200000>;
				regulator-max-microvolt = <1200000>;
				regulator-name = "vcc-dram";
			};

			sw {
				/* unused */
			};
		};
	};
};

<<<<<<< HEAD
&r_ir {
	linux,rc-map-name = "rc-beelink-gs1";
	status = "okay";
};

&r_pio {
	/*
	 * PL0 and PL1 are used for PMIC I2C
	 * don't enable the pl-supply else
	 * it will fail at boot
	 *
	 * vcc-pl-supply = <&reg_aldo1>;
	 */
	vcc-pm-supply = <&reg_aldo1>;
=======
&rtc {
	clocks = <&ext_osc32k>;
>>>>>>> 3f9a3345
};

&spdif {
	status = "okay";
};

&uart0 {
	pinctrl-names = "default";
	pinctrl-0 = <&uart0_ph_pins>;
	status = "okay";
};

&usb2otg {
	dr_mode = "host";
	status = "okay";
};

&usb2phy {
	usb0_vbus-supply = <&reg_vcc5v>;
	status = "okay";
};

&usb3phy {
	status = "okay";
};<|MERGE_RESOLUTION|>--- conflicted
+++ resolved
@@ -289,27 +289,6 @@
 	};
 };
 
-<<<<<<< HEAD
-&r_ir {
-	linux,rc-map-name = "rc-beelink-gs1";
-	status = "okay";
-};
-
-&r_pio {
-	/*
-	 * PL0 and PL1 are used for PMIC I2C
-	 * don't enable the pl-supply else
-	 * it will fail at boot
-	 *
-	 * vcc-pl-supply = <&reg_aldo1>;
-	 */
-	vcc-pm-supply = <&reg_aldo1>;
-=======
-&rtc {
-	clocks = <&ext_osc32k>;
->>>>>>> 3f9a3345
-};
-
 &spdif {
 	status = "okay";
 };
