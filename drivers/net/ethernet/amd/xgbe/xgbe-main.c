/*
 * AMD 10Gb Ethernet driver
 *
 * This file is available to you under your choice of the following two
 * licenses:
 *
 * License 1: GPLv2
 *
 * Copyright (c) 2014 Advanced Micro Devices, Inc.
 *
 * This file is free software; you may copy, redistribute and/or modify
 * it under the terms of the GNU General Public License as published by
 * the Free Software Foundation, either version 2 of the License, or (at
 * your option) any later version.
 *
 * This file is distributed in the hope that it will be useful, but
 * WITHOUT ANY WARRANTY; without even the implied warranty of
 * MERCHANTABILITY or FITNESS FOR A PARTICULAR PURPOSE. See the GNU
 * General Public License for more details.
 *
 * You should have received a copy of the GNU General Public License
 * along with this program.  If not, see <http://www.gnu.org/licenses/>.
 *
 * This file incorporates work covered by the following copyright and
 * permission notice:
 *     The Synopsys DWC ETHER XGMAC Software Driver and documentation
 *     (hereinafter "Software") is an unsupported proprietary work of Synopsys,
 *     Inc. unless otherwise expressly agreed to in writing between Synopsys
 *     and you.
 *
 *     The Software IS NOT an item of Licensed Software or Licensed Product
 *     under any End User Software License Agreement or Agreement for Licensed
 *     Product with Synopsys or any supplement thereto.  Permission is hereby
 *     granted, free of charge, to any person obtaining a copy of this software
 *     annotated with this license and the Software, to deal in the Software
 *     without restriction, including without limitation the rights to use,
 *     copy, modify, merge, publish, distribute, sublicense, and/or sell copies
 *     of the Software, and to permit persons to whom the Software is furnished
 *     to do so, subject to the following conditions:
 *
 *     The above copyright notice and this permission notice shall be included
 *     in all copies or substantial portions of the Software.
 *
 *     THIS SOFTWARE IS BEING DISTRIBUTED BY SYNOPSYS SOLELY ON AN "AS IS"
 *     BASIS AND ANY EXPRESS OR IMPLIED WARRANTIES, INCLUDING, BUT NOT LIMITED
 *     TO, THE IMPLIED WARRANTIES OF MERCHANTABILITY AND FITNESS FOR A
 *     PARTICULAR PURPOSE ARE HEREBY DISCLAIMED. IN NO EVENT SHALL SYNOPSYS
 *     BE LIABLE FOR ANY DIRECT, INDIRECT, INCIDENTAL, SPECIAL, EXEMPLARY, OR
 *     CONSEQUENTIAL DAMAGES (INCLUDING, BUT NOT LIMITED TO, PROCUREMENT OF
 *     SUBSTITUTE GOODS OR SERVICES; LOSS OF USE, DATA, OR PROFITS; OR BUSINESS
 *     INTERRUPTION) HOWEVER CAUSED AND ON ANY THEORY OF LIABILITY, WHETHER IN
 *     CONTRACT, STRICT LIABILITY, OR TORT (INCLUDING NEGLIGENCE OR OTHERWISE)
 *     ARISING IN ANY WAY OUT OF THE USE OF THIS SOFTWARE, EVEN IF ADVISED OF
 *     THE POSSIBILITY OF SUCH DAMAGE.
 *
 *
 * License 2: Modified BSD
 *
 * Copyright (c) 2014 Advanced Micro Devices, Inc.
 * All rights reserved.
 *
 * Redistribution and use in source and binary forms, with or without
 * modification, are permitted provided that the following conditions are met:
 *     * Redistributions of source code must retain the above copyright
 *       notice, this list of conditions and the following disclaimer.
 *     * Redistributions in binary form must reproduce the above copyright
 *       notice, this list of conditions and the following disclaimer in the
 *       documentation and/or other materials provided with the distribution.
 *     * Neither the name of Advanced Micro Devices, Inc. nor the
 *       names of its contributors may be used to endorse or promote products
 *       derived from this software without specific prior written permission.
 *
 * THIS SOFTWARE IS PROVIDED BY THE COPYRIGHT HOLDERS AND CONTRIBUTORS "AS IS"
 * AND ANY EXPRESS OR IMPLIED WARRANTIES, INCLUDING, BUT NOT LIMITED TO, THE
 * IMPLIED WARRANTIES OF MERCHANTABILITY AND FITNESS FOR A PARTICULAR PURPOSE
 * ARE DISCLAIMED. IN NO EVENT SHALL <COPYRIGHT HOLDER> BE LIABLE FOR ANY
 * DIRECT, INDIRECT, INCIDENTAL, SPECIAL, EXEMPLARY, OR CONSEQUENTIAL DAMAGES
 * (INCLUDING, BUT NOT LIMITED TO, PROCUREMENT OF SUBSTITUTE GOODS OR SERVICES;
 * LOSS OF USE, DATA, OR PROFITS; OR BUSINESS INTERRUPTION) HOWEVER CAUSED AND
 * ON ANY THEORY OF LIABILITY, WHETHER IN CONTRACT, STRICT LIABILITY, OR TORT
 * (INCLUDING NEGLIGENCE OR OTHERWISE) ARISING IN ANY WAY OUT OF THE USE OF
 * THIS SOFTWARE, EVEN IF ADVISED OF THE POSSIBILITY OF SUCH DAMAGE.
 *
 * This file incorporates work covered by the following copyright and
 * permission notice:
 *     The Synopsys DWC ETHER XGMAC Software Driver and documentation
 *     (hereinafter "Software") is an unsupported proprietary work of Synopsys,
 *     Inc. unless otherwise expressly agreed to in writing between Synopsys
 *     and you.
 *
 *     The Software IS NOT an item of Licensed Software or Licensed Product
 *     under any End User Software License Agreement or Agreement for Licensed
 *     Product with Synopsys or any supplement thereto.  Permission is hereby
 *     granted, free of charge, to any person obtaining a copy of this software
 *     annotated with this license and the Software, to deal in the Software
 *     without restriction, including without limitation the rights to use,
 *     copy, modify, merge, publish, distribute, sublicense, and/or sell copies
 *     of the Software, and to permit persons to whom the Software is furnished
 *     to do so, subject to the following conditions:
 *
 *     The above copyright notice and this permission notice shall be included
 *     in all copies or substantial portions of the Software.
 *
 *     THIS SOFTWARE IS BEING DISTRIBUTED BY SYNOPSYS SOLELY ON AN "AS IS"
 *     BASIS AND ANY EXPRESS OR IMPLIED WARRANTIES, INCLUDING, BUT NOT LIMITED
 *     TO, THE IMPLIED WARRANTIES OF MERCHANTABILITY AND FITNESS FOR A
 *     PARTICULAR PURPOSE ARE HEREBY DISCLAIMED. IN NO EVENT SHALL SYNOPSYS
 *     BE LIABLE FOR ANY DIRECT, INDIRECT, INCIDENTAL, SPECIAL, EXEMPLARY, OR
 *     CONSEQUENTIAL DAMAGES (INCLUDING, BUT NOT LIMITED TO, PROCUREMENT OF
 *     SUBSTITUTE GOODS OR SERVICES; LOSS OF USE, DATA, OR PROFITS; OR BUSINESS
 *     INTERRUPTION) HOWEVER CAUSED AND ON ANY THEORY OF LIABILITY, WHETHER IN
 *     CONTRACT, STRICT LIABILITY, OR TORT (INCLUDING NEGLIGENCE OR OTHERWISE)
 *     ARISING IN ANY WAY OUT OF THE USE OF THIS SOFTWARE, EVEN IF ADVISED OF
 *     THE POSSIBILITY OF SUCH DAMAGE.
 */

#include <linux/module.h>
#include <linux/device.h>
#include <linux/platform_device.h>
#include <linux/spinlock.h>
#include <linux/netdevice.h>
#include <linux/etherdevice.h>
#include <linux/io.h>
#include <linux/of.h>
#include <linux/of_net.h>
#include <linux/clk.h>

#include "xgbe.h"
#include "xgbe-common.h"


MODULE_AUTHOR("Tom Lendacky <thomas.lendacky@amd.com>");
MODULE_LICENSE("Dual BSD/GPL");
MODULE_VERSION(XGBE_DRV_VERSION);
MODULE_DESCRIPTION(XGBE_DRV_DESC);

static struct xgbe_channel *xgbe_alloc_rings(struct xgbe_prv_data *pdata)
{
	struct xgbe_channel *channel_mem, *channel;
	struct xgbe_ring *tx_ring, *rx_ring;
	unsigned int count, i;

	DBGPR("-->xgbe_alloc_rings\n");

	count = max_t(unsigned int, pdata->tx_ring_count, pdata->rx_ring_count);

	channel_mem = devm_kcalloc(pdata->dev, count,
				   sizeof(struct xgbe_channel), GFP_KERNEL);
	if (!channel_mem)
		return NULL;

	tx_ring = devm_kcalloc(pdata->dev, pdata->tx_ring_count,
			       sizeof(struct xgbe_ring), GFP_KERNEL);
	if (!tx_ring)
		return NULL;

	rx_ring = devm_kcalloc(pdata->dev, pdata->rx_ring_count,
			       sizeof(struct xgbe_ring), GFP_KERNEL);
	if (!rx_ring)
		return NULL;

	for (i = 0, channel = channel_mem; i < count; i++, channel++) {
		snprintf(channel->name, sizeof(channel->name), "channel-%d", i);
		channel->pdata = pdata;
		channel->queue_index = i;
		channel->dma_regs = pdata->xgmac_regs + DMA_CH_BASE +
				    (DMA_CH_INC * i);

		if (i < pdata->tx_ring_count) {
			spin_lock_init(&tx_ring->lock);
			channel->tx_ring = tx_ring++;
		}

		if (i < pdata->rx_ring_count) {
			spin_lock_init(&rx_ring->lock);
			channel->rx_ring = rx_ring++;
		}

		DBGPR("  %s - queue_index=%u, dma_regs=%p, tx=%p, rx=%p\n",
		      channel->name, channel->queue_index, channel->dma_regs,
		      channel->tx_ring, channel->rx_ring);
	}

	pdata->channel_count = count;

	DBGPR("<--xgbe_alloc_rings\n");

	return channel_mem;
}

static void xgbe_default_config(struct xgbe_prv_data *pdata)
{
	DBGPR("-->xgbe_default_config\n");

	pdata->pblx8 = DMA_PBL_X8_ENABLE;
	pdata->tx_sf_mode = MTL_TSF_ENABLE;
	pdata->tx_threshold = MTL_TX_THRESHOLD_64;
	pdata->tx_pbl = DMA_PBL_16;
	pdata->tx_osp_mode = DMA_OSP_ENABLE;
	pdata->rx_sf_mode = MTL_RSF_DISABLE;
	pdata->rx_threshold = MTL_RX_THRESHOLD_64;
	pdata->rx_pbl = DMA_PBL_16;
	pdata->pause_autoneg = 1;
	pdata->tx_pause = 1;
	pdata->rx_pause = 1;
	pdata->power_down = 0;
	pdata->default_autoneg = AUTONEG_ENABLE;
	pdata->default_speed = SPEED_10000;

	DBGPR("<--xgbe_default_config\n");
}

static void xgbe_init_all_fptrs(struct xgbe_prv_data *pdata)
{
	xgbe_init_function_ptrs_dev(&pdata->hw_if);
	xgbe_init_function_ptrs_desc(&pdata->desc_if);
}

static int xgbe_probe(struct platform_device *pdev)
{
	struct xgbe_prv_data *pdata;
	struct xgbe_hw_if *hw_if;
	struct xgbe_desc_if *desc_if;
	struct net_device *netdev;
	struct device *dev = &pdev->dev;
	struct resource *res;
	const u8 *mac_addr;
	int ret;

	DBGPR("--> xgbe_probe\n");

	netdev = alloc_etherdev_mq(sizeof(struct xgbe_prv_data),
				   XGBE_MAX_DMA_CHANNELS);
	if (!netdev) {
		dev_err(dev, "alloc_etherdev failed\n");
		ret = -ENOMEM;
		goto err_alloc;
	}
	SET_NETDEV_DEV(netdev, dev);
	pdata = netdev_priv(netdev);
	pdata->netdev = netdev;
	pdata->pdev = pdev;
	pdata->dev = dev;
	platform_set_drvdata(pdev, netdev);

	spin_lock_init(&pdata->lock);
	mutex_init(&pdata->xpcs_mutex);
	spin_lock_init(&pdata->tstamp_lock);

	/* Set and validate the number of descriptors for a ring */
	BUILD_BUG_ON_NOT_POWER_OF_2(XGBE_TX_DESC_CNT);
	pdata->tx_desc_count = XGBE_TX_DESC_CNT;
	if (pdata->tx_desc_count & (pdata->tx_desc_count - 1)) {
		dev_err(dev, "tx descriptor count (%d) is not valid\n",
			pdata->tx_desc_count);
		ret = -EINVAL;
		goto err_io;
	}
	BUILD_BUG_ON_NOT_POWER_OF_2(XGBE_RX_DESC_CNT);
	pdata->rx_desc_count = XGBE_RX_DESC_CNT;
	if (pdata->rx_desc_count & (pdata->rx_desc_count - 1)) {
		dev_err(dev, "rx descriptor count (%d) is not valid\n",
			pdata->rx_desc_count);
		ret = -EINVAL;
		goto err_io;
	}

	/* Obtain the system clock setting */
	pdata->sysclk = devm_clk_get(dev, XGBE_DMA_CLOCK);
	if (IS_ERR(pdata->sysclk)) {
		dev_err(dev, "dma devm_clk_get failed\n");
		ret = PTR_ERR(pdata->sysclk);
		goto err_io;
	}

	/* Obtain the PTP clock setting */
	pdata->ptpclk = devm_clk_get(dev, XGBE_PTP_CLOCK);
	if (IS_ERR(pdata->ptpclk)) {
		dev_err(dev, "ptp devm_clk_get failed\n");
		ret = PTR_ERR(pdata->ptpclk);
		goto err_io;
	}

	/* Obtain the mmio areas for the device */
	res = platform_get_resource(pdev, IORESOURCE_MEM, 0);
	pdata->xgmac_regs = devm_ioremap_resource(dev, res);
	if (IS_ERR(pdata->xgmac_regs)) {
		dev_err(dev, "xgmac ioremap failed\n");
		ret = PTR_ERR(pdata->xgmac_regs);
		goto err_io;
	}
	DBGPR("  xgmac_regs = %p\n", pdata->xgmac_regs);

	res = platform_get_resource(pdev, IORESOURCE_MEM, 1);
	pdata->xpcs_regs = devm_ioremap_resource(dev, res);
	if (IS_ERR(pdata->xpcs_regs)) {
		dev_err(dev, "xpcs ioremap failed\n");
		ret = PTR_ERR(pdata->xpcs_regs);
		goto err_io;
	}
	DBGPR("  xpcs_regs  = %p\n", pdata->xpcs_regs);

	/* Set the DMA mask */
	if (!dev->dma_mask)
		dev->dma_mask = &dev->coherent_dma_mask;
	ret = dma_set_mask_and_coherent(dev, DMA_BIT_MASK(40));
	if (ret) {
		dev_err(dev, "dma_set_mask_and_coherent failed\n");
		goto err_io;
	}

	if (of_property_read_bool(dev->of_node, "dma-coherent")) {
		pdata->axdomain = XGBE_DMA_OS_AXDOMAIN;
		pdata->arcache = XGBE_DMA_OS_ARCACHE;
		pdata->awcache = XGBE_DMA_OS_AWCACHE;
	} else {
		pdata->axdomain = XGBE_DMA_SYS_AXDOMAIN;
		pdata->arcache = XGBE_DMA_SYS_ARCACHE;
		pdata->awcache = XGBE_DMA_SYS_AWCACHE;
	}

	ret = platform_get_irq(pdev, 0);
	if (ret < 0) {
		dev_err(dev, "platform_get_irq failed\n");
		goto err_io;
	}
	netdev->irq = ret;
	netdev->base_addr = (unsigned long)pdata->xgmac_regs;

	/* Set all the function pointers */
	xgbe_init_all_fptrs(pdata);
	hw_if = &pdata->hw_if;
	desc_if = &pdata->desc_if;

	/* Issue software reset to device */
	hw_if->exit(pdata);

	/* Populate the hardware features */
	xgbe_get_all_hw_features(pdata);

	/* Retrieve the MAC address */
	mac_addr = of_get_mac_address(dev->of_node);
	if (!mac_addr) {
		dev_err(dev, "invalid mac address for this device\n");
		ret = -EINVAL;
		goto err_io;
	}
	memcpy(netdev->dev_addr, mac_addr, netdev->addr_len);

	/* Retrieve the PHY mode - it must be "xgmii" */
	pdata->phy_mode = of_get_phy_mode(dev->of_node);
	if (pdata->phy_mode != PHY_INTERFACE_MODE_XGMII) {
		dev_err(dev, "invalid phy-mode specified for this device\n");
		ret = -EINVAL;
		goto err_io;
	}

	/* Set default configuration data */
	xgbe_default_config(pdata);

	/* Calculate the number of Tx and Rx rings to be created
	 *  -Tx (DMA) Channels map 1-to-1 to Tx Queues so set
	 *   the number of Tx queues to the number of Tx channels
	 *   enabled
	 *  -Rx (DMA) Channels do not map 1-to-1 so use the actual
	 *   number of Rx queues
	 */
	pdata->tx_ring_count = min_t(unsigned int, num_online_cpus(),
				     pdata->hw_feat.tx_ch_cnt);
<<<<<<< HEAD
=======
	pdata->tx_q_count = pdata->tx_ring_count;
>>>>>>> bfe01a5b
	ret = netif_set_real_num_tx_queues(netdev, pdata->tx_ring_count);
	if (ret) {
		dev_err(dev, "error setting real tx queue count\n");
		goto err_io;
	}

	pdata->rx_ring_count = min_t(unsigned int,
				     netif_get_num_default_rss_queues(),
				     pdata->hw_feat.rx_ch_cnt);
	pdata->rx_q_count = pdata->hw_feat.rx_q_cnt;
	ret = netif_set_real_num_rx_queues(netdev, pdata->rx_ring_count);
	if (ret) {
		dev_err(dev, "error setting real rx queue count\n");
		goto err_io;
	}

	/* Allocate the rings for the DMA channels */
	pdata->channel = xgbe_alloc_rings(pdata);
	if (!pdata->channel) {
		dev_err(dev, "ring allocation failed\n");
		ret = -ENOMEM;
		goto err_io;
	}

	/* Prepare to regsiter with MDIO */
	pdata->mii_bus_id = kasprintf(GFP_KERNEL, "%s", pdev->name);
	if (!pdata->mii_bus_id) {
		dev_err(dev, "failed to allocate mii bus id\n");
		ret = -ENOMEM;
		goto err_io;
	}
	ret = xgbe_mdio_register(pdata);
	if (ret)
		goto err_bus_id;

	/* Set device operations */
	netdev->netdev_ops = xgbe_get_netdev_ops();
	netdev->ethtool_ops = xgbe_get_ethtool_ops();
#ifdef CONFIG_AMD_XGBE_DCB
	netdev->dcbnl_ops = xgbe_get_dcbnl_ops();
#endif

	/* Set device features */
	netdev->hw_features = NETIF_F_SG |
			      NETIF_F_IP_CSUM |
			      NETIF_F_IPV6_CSUM |
			      NETIF_F_RXCSUM |
			      NETIF_F_TSO |
			      NETIF_F_TSO6 |
			      NETIF_F_GRO |
			      NETIF_F_HW_VLAN_CTAG_RX |
			      NETIF_F_HW_VLAN_CTAG_TX |
			      NETIF_F_HW_VLAN_CTAG_FILTER;

	netdev->vlan_features |= NETIF_F_SG |
				 NETIF_F_IP_CSUM |
				 NETIF_F_IPV6_CSUM |
				 NETIF_F_TSO |
				 NETIF_F_TSO6;

	netdev->features |= netdev->hw_features;
	pdata->netdev_features = netdev->features;

	netdev->priv_flags |= IFF_UNICAST_FLT;

	xgbe_init_rx_coalesce(pdata);
	xgbe_init_tx_coalesce(pdata);

	netif_carrier_off(netdev);
	ret = register_netdev(netdev);
	if (ret) {
		dev_err(dev, "net device registration failed\n");
		goto err_reg_netdev;
	}

	xgbe_ptp_register(pdata);

	xgbe_debugfs_init(pdata);

	netdev_notice(netdev, "net device enabled\n");

	DBGPR("<-- xgbe_probe\n");

	return 0;

err_reg_netdev:
	xgbe_mdio_unregister(pdata);

err_bus_id:
	kfree(pdata->mii_bus_id);

err_io:
	free_netdev(netdev);

err_alloc:
	dev_notice(dev, "net device not enabled\n");

	return ret;
}

static int xgbe_remove(struct platform_device *pdev)
{
	struct net_device *netdev = platform_get_drvdata(pdev);
	struct xgbe_prv_data *pdata = netdev_priv(netdev);

	DBGPR("-->xgbe_remove\n");

	xgbe_debugfs_exit(pdata);

	xgbe_ptp_unregister(pdata);

	unregister_netdev(netdev);

	xgbe_mdio_unregister(pdata);

	kfree(pdata->mii_bus_id);

	free_netdev(netdev);

	DBGPR("<--xgbe_remove\n");

	return 0;
}

#ifdef CONFIG_PM
static int xgbe_suspend(struct device *dev)
{
	struct net_device *netdev = dev_get_drvdata(dev);
	int ret;

	DBGPR("-->xgbe_suspend\n");

	if (!netif_running(netdev)) {
		DBGPR("<--xgbe_dev_suspend\n");
		return -EINVAL;
	}

	ret = xgbe_powerdown(netdev, XGMAC_DRIVER_CONTEXT);

	DBGPR("<--xgbe_suspend\n");

	return ret;
}

static int xgbe_resume(struct device *dev)
{
	struct net_device *netdev = dev_get_drvdata(dev);
	int ret;

	DBGPR("-->xgbe_resume\n");

	if (!netif_running(netdev)) {
		DBGPR("<--xgbe_dev_resume\n");
		return -EINVAL;
	}

	ret = xgbe_powerup(netdev, XGMAC_DRIVER_CONTEXT);

	DBGPR("<--xgbe_resume\n");

	return ret;
}
#endif /* CONFIG_PM */

static const struct of_device_id xgbe_of_match[] = {
	{ .compatible = "amd,xgbe-seattle-v1a", },
	{},
};

MODULE_DEVICE_TABLE(of, xgbe_of_match);
static SIMPLE_DEV_PM_OPS(xgbe_pm_ops, xgbe_suspend, xgbe_resume);

static struct platform_driver xgbe_driver = {
	.driver = {
		.name = "amd-xgbe",
		.of_match_table = xgbe_of_match,
		.pm = &xgbe_pm_ops,
	},
	.probe = xgbe_probe,
	.remove = xgbe_remove,
};

module_platform_driver(xgbe_driver);<|MERGE_RESOLUTION|>--- conflicted
+++ resolved
@@ -367,10 +367,7 @@
 	 */
 	pdata->tx_ring_count = min_t(unsigned int, num_online_cpus(),
 				     pdata->hw_feat.tx_ch_cnt);
-<<<<<<< HEAD
-=======
 	pdata->tx_q_count = pdata->tx_ring_count;
->>>>>>> bfe01a5b
 	ret = netif_set_real_num_tx_queues(netdev, pdata->tx_ring_count);
 	if (ret) {
 		dev_err(dev, "error setting real tx queue count\n");
