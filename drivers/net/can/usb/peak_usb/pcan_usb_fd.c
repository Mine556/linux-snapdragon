// SPDX-License-Identifier: GPL-2.0-only
/*
 * CAN driver for PEAK System PCAN-USB FD / PCAN-USB Pro FD adapter
 *
 * Copyright (C) 2013-2014 Stephane Grosjean <s.grosjean@peak-system.com>
 */
#include <linux/netdevice.h>
#include <linux/usb.h>
#include <linux/module.h>
#include <linux/ethtool.h>

#include <linux/can.h>
#include <linux/can/dev.h>
#include <linux/can/error.h>
#include <linux/can/dev/peak_canfd.h>

#include "pcan_usb_core.h"
#include "pcan_usb_pro.h"

#define PCAN_USBPROFD_CHANNEL_COUNT	2
#define PCAN_USBFD_CHANNEL_COUNT	1

/* PCAN-USB Pro FD adapter internal clock (Hz) */
#define PCAN_UFD_CRYSTAL_HZ		80000000

#define PCAN_UFD_CMD_BUFFER_SIZE	512
#define PCAN_UFD_LOSPD_PKT_SIZE		64

/* PCAN-USB Pro FD command timeout (ms.) */
#define PCAN_UFD_CMD_TIMEOUT_MS		1000

/* PCAN-USB Pro FD rx/tx buffers size */
#define PCAN_UFD_RX_BUFFER_SIZE		2048
#define PCAN_UFD_TX_BUFFER_SIZE		512

/* read some versions info from the hw device */
struct __packed pcan_ufd_fw_info {
	__le16	size_of;	/* sizeof this */
	__le16	type;		/* type of this structure */
	u8	hw_type;	/* Type of hardware (HW_TYPE_xxx) */
	u8	bl_version[3];	/* Bootloader version */
	u8	hw_version;	/* Hardware version (PCB) */
	u8	fw_version[3];	/* Firmware version */
	__le32	dev_id[2];	/* "device id" per CAN */
	__le32	ser_no;		/* S/N */
	__le32	flags;		/* special functions */
};

/* handle device specific info used by the netdevices */
struct pcan_usb_fd_if {
	struct peak_usb_device	*dev[PCAN_USB_MAX_CHANNEL];
	struct pcan_ufd_fw_info	fw_info;
	struct peak_time_ref	time_ref;
	int			cm_ignore_count;
	int			dev_opened_count;
};

/* device information */
struct pcan_usb_fd_device {
	struct peak_usb_device	dev;
	struct can_berr_counter	bec;
	struct pcan_usb_fd_if	*usb_if;
	u8			*cmd_buffer_addr;
};

/* Extended USB commands (non uCAN commands) */

/* Clock Modes command */
#define PCAN_UFD_CMD_CLK_SET		0x80

#define PCAN_UFD_CLK_80MHZ		0x0
#define PCAN_UFD_CLK_60MHZ		0x1
#define PCAN_UFD_CLK_40MHZ		0x2
#define PCAN_UFD_CLK_30MHZ		0x3
#define PCAN_UFD_CLK_24MHZ		0x4
#define PCAN_UFD_CLK_20MHZ		0x5
#define PCAN_UFD_CLK_DEF		PCAN_UFD_CLK_80MHZ

struct __packed pcan_ufd_clock {
	__le16	opcode_channel;

	u8	mode;
	u8	unused[5];
};

/* LED control command */
#define PCAN_UFD_CMD_LED_SET		0x86

#define PCAN_UFD_LED_DEV		0x00
#define PCAN_UFD_LED_FAST		0x01
#define PCAN_UFD_LED_SLOW		0x02
#define PCAN_UFD_LED_ON			0x03
#define PCAN_UFD_LED_OFF		0x04
#define PCAN_UFD_LED_DEF		PCAN_UFD_LED_DEV

struct __packed pcan_ufd_led {
	__le16	opcode_channel;

	u8	mode;
	u8	unused[5];
};

/* Extended usage of uCAN commands CMD_xxx_xx_OPTION for PCAN-USB Pro FD */
#define PCAN_UFD_FLTEXT_CALIBRATION	0x8000

struct __packed pcan_ufd_options {
	__le16	opcode_channel;

	__le16	ucan_mask;
	u16	unused;
	__le16	usb_mask;
};

/* Extended usage of uCAN messages for PCAN-USB Pro FD */
#define PCAN_UFD_MSG_CALIBRATION	0x100

struct __packed pcan_ufd_ts_msg {
	__le16	size;
	__le16	type;
	__le32	ts_low;
	__le32	ts_high;
	__le16	usb_frame_index;
	u16	unused;
};

#define PCAN_UFD_MSG_OVERRUN		0x101

#define PCAN_UFD_OVMSG_CHANNEL(o)	((o)->channel & 0xf)

struct __packed pcan_ufd_ovr_msg {
	__le16	size;
	__le16	type;
	__le32	ts_low;
	__le32	ts_high;
	u8	channel;
	u8	unused[3];
};

static inline int pufd_omsg_get_channel(struct pcan_ufd_ovr_msg *om)
{
	return om->channel & 0xf;
}

/* Clock mode frequency values */
static const u32 pcan_usb_fd_clk_freq[6] = {
	[PCAN_UFD_CLK_80MHZ] = 80000000,
	[PCAN_UFD_CLK_60MHZ] = 60000000,
	[PCAN_UFD_CLK_40MHZ] = 40000000,
	[PCAN_UFD_CLK_30MHZ] = 30000000,
	[PCAN_UFD_CLK_24MHZ] = 24000000,
	[PCAN_UFD_CLK_20MHZ] = 20000000
};

/* return a device USB interface */
static inline
struct pcan_usb_fd_if *pcan_usb_fd_dev_if(struct peak_usb_device *dev)
{
	struct pcan_usb_fd_device *pdev =
			container_of(dev, struct pcan_usb_fd_device, dev);
	return pdev->usb_if;
}

/* return a device USB commands buffer */
static inline void *pcan_usb_fd_cmd_buffer(struct peak_usb_device *dev)
{
	struct pcan_usb_fd_device *pdev =
			container_of(dev, struct pcan_usb_fd_device, dev);
	return pdev->cmd_buffer_addr;
}

/* send PCAN-USB Pro FD commands synchronously */
static int pcan_usb_fd_send_cmd(struct peak_usb_device *dev, void *cmd_tail)
{
	void *cmd_head = pcan_usb_fd_cmd_buffer(dev);
	int err = 0;
	u8 *packet_ptr;
	int packet_len;
	ptrdiff_t cmd_len;

	/* usb device unregistered? */
	if (!(dev->state & PCAN_USB_STATE_CONNECTED))
		return 0;

	/* if a packet is not filled completely by commands, the command list
	 * is terminated with an "end of collection" record.
	 */
	cmd_len = cmd_tail - cmd_head;
	if (cmd_len <= (PCAN_UFD_CMD_BUFFER_SIZE - sizeof(u64))) {
		memset(cmd_tail, 0xff, sizeof(u64));
		cmd_len += sizeof(u64);
	}

	packet_ptr = cmd_head;
	packet_len = cmd_len;

	/* firmware is not able to re-assemble 512 bytes buffer in full-speed */
	if (unlikely(dev->udev->speed != USB_SPEED_HIGH))
		packet_len = min(packet_len, PCAN_UFD_LOSPD_PKT_SIZE);

	do {
		err = usb_bulk_msg(dev->udev,
				   usb_sndbulkpipe(dev->udev,
						   PCAN_USBPRO_EP_CMDOUT),
				   packet_ptr, packet_len,
				   NULL, PCAN_UFD_CMD_TIMEOUT_MS);
		if (err) {
			netdev_err(dev->netdev,
				   "sending command failure: %d\n", err);
			break;
		}

		packet_ptr += packet_len;
		cmd_len -= packet_len;

		if (cmd_len < PCAN_UFD_LOSPD_PKT_SIZE)
			packet_len = cmd_len;

	} while (packet_len > 0);

	return err;
}

/* build the commands list in the given buffer, to enter operational mode */
static int pcan_usb_fd_build_restart_cmd(struct peak_usb_device *dev, u8 *buf)
{
	struct pucan_wr_err_cnt *prc;
	struct pucan_command *cmd;
	u8 *pc = buf;

	/* 1st, reset error counters: */
	prc = (struct pucan_wr_err_cnt *)pc;
	prc->opcode_channel = pucan_cmd_opcode_channel(dev->ctrl_idx,
						       PUCAN_CMD_WR_ERR_CNT);

	/* select both counters */
	prc->sel_mask = cpu_to_le16(PUCAN_WRERRCNT_TE|PUCAN_WRERRCNT_RE);

	/* and reset their values */
	prc->tx_counter = 0;
	prc->rx_counter = 0;

	/* moves the pointer forward */
	pc += sizeof(struct pucan_wr_err_cnt);

	/* add command to switch from ISO to non-ISO mode, if fw allows it */
	if (dev->can.ctrlmode_supported & CAN_CTRLMODE_FD_NON_ISO) {
		struct pucan_options *puo = (struct pucan_options *)pc;

		puo->opcode_channel =
			(dev->can.ctrlmode & CAN_CTRLMODE_FD_NON_ISO) ?
			pucan_cmd_opcode_channel(dev->ctrl_idx,
						 PUCAN_CMD_CLR_DIS_OPTION) :
			pucan_cmd_opcode_channel(dev->ctrl_idx,
						 PUCAN_CMD_SET_EN_OPTION);

		puo->options = cpu_to_le16(PUCAN_OPTION_CANDFDISO);

		/* to be sure that no other extended bits will be taken into
		 * account
		 */
		puo->unused = 0;

		/* moves the pointer forward */
		pc += sizeof(struct pucan_options);
	}

	/* next, go back to operational mode */
	cmd = (struct pucan_command *)pc;
	cmd->opcode_channel = pucan_cmd_opcode_channel(dev->ctrl_idx,
				(dev->can.ctrlmode & CAN_CTRLMODE_LISTENONLY) ?
						PUCAN_CMD_LISTEN_ONLY_MODE :
						PUCAN_CMD_NORMAL_MODE);
	pc += sizeof(struct pucan_command);

	return pc - buf;
}

/* set CAN bus on/off */
static int pcan_usb_fd_set_bus(struct peak_usb_device *dev, u8 onoff)
{
	u8 *pc = pcan_usb_fd_cmd_buffer(dev);
	int l;

	if (onoff) {
		/* build the cmds list to enter operational mode */
		l = pcan_usb_fd_build_restart_cmd(dev, pc);
	} else {
		struct pucan_command *cmd = (struct pucan_command *)pc;

		/* build cmd to go back to reset mode */
		cmd->opcode_channel = pucan_cmd_opcode_channel(dev->ctrl_idx,
							PUCAN_CMD_RESET_MODE);
		l = sizeof(struct pucan_command);
	}

	/* send the command */
	return pcan_usb_fd_send_cmd(dev, pc + l);
}

/* set filtering masks:
 *
 *	idx  in range [0..63] selects a row #idx, all rows otherwise
 *	mask in range [0..0xffffffff] defines up to 32 CANIDs in the row(s)
 *
 *	Each bit of this 64 x 32 bits array defines a CANID value:
 *
 *	bit[i,j] = 1 implies that CANID=(i x 32)+j will be received, while
 *	bit[i,j] = 0 implies that CANID=(i x 32)+j will be discarded.
 */
static int pcan_usb_fd_set_filter_std(struct peak_usb_device *dev, int idx,
				      u32 mask)
{
	struct pucan_filter_std *cmd = pcan_usb_fd_cmd_buffer(dev);
	int i, n;

	/* select all rows when idx is out of range [0..63] */
	if ((idx < 0) || (idx >= (1 << PUCAN_FLTSTD_ROW_IDX_BITS))) {
		n = 1 << PUCAN_FLTSTD_ROW_IDX_BITS;
		idx = 0;

	/* select the row (and only the row) otherwise */
	} else {
		n = idx + 1;
	}

	for (i = idx; i < n; i++, cmd++) {
		cmd->opcode_channel = pucan_cmd_opcode_channel(dev->ctrl_idx,
							PUCAN_CMD_FILTER_STD);
		cmd->idx = cpu_to_le16(i);
		cmd->mask = cpu_to_le32(mask);
	}

	/* send the command */
	return pcan_usb_fd_send_cmd(dev, cmd);
}

/* set/unset options
 *
 *	onoff	set(1)/unset(0) options
 *	mask	each bit defines a kind of options to set/unset
 */
static int pcan_usb_fd_set_options(struct peak_usb_device *dev,
				   bool onoff, u16 ucan_mask, u16 usb_mask)
{
	struct pcan_ufd_options *cmd = pcan_usb_fd_cmd_buffer(dev);

	cmd->opcode_channel = pucan_cmd_opcode_channel(dev->ctrl_idx,
					(onoff) ? PUCAN_CMD_SET_EN_OPTION :
						  PUCAN_CMD_CLR_DIS_OPTION);

	cmd->ucan_mask = cpu_to_le16(ucan_mask);
	cmd->usb_mask = cpu_to_le16(usb_mask);

	/* send the command */
	return pcan_usb_fd_send_cmd(dev, ++cmd);
}

/* setup LED control */
static int pcan_usb_fd_set_can_led(struct peak_usb_device *dev, u8 led_mode)
{
	struct pcan_ufd_led *cmd = pcan_usb_fd_cmd_buffer(dev);

	cmd->opcode_channel = pucan_cmd_opcode_channel(dev->ctrl_idx,
						       PCAN_UFD_CMD_LED_SET);
	cmd->mode = led_mode;

	/* send the command */
	return pcan_usb_fd_send_cmd(dev, ++cmd);
}

/* set CAN clock domain */
static int pcan_usb_fd_set_clock_domain(struct peak_usb_device *dev,
					u8 clk_mode)
{
	struct pcan_ufd_clock *cmd = pcan_usb_fd_cmd_buffer(dev);

	cmd->opcode_channel = pucan_cmd_opcode_channel(dev->ctrl_idx,
						       PCAN_UFD_CMD_CLK_SET);
	cmd->mode = clk_mode;

	/* send the command */
	return pcan_usb_fd_send_cmd(dev, ++cmd);
}

/* set bittiming for CAN and CAN-FD header */
static int pcan_usb_fd_set_bittiming_slow(struct peak_usb_device *dev,
					  struct can_bittiming *bt)
{
	struct pucan_timing_slow *cmd = pcan_usb_fd_cmd_buffer(dev);

	cmd->opcode_channel = pucan_cmd_opcode_channel(dev->ctrl_idx,
						       PUCAN_CMD_TIMING_SLOW);
	cmd->sjw_t = PUCAN_TSLOW_SJW_T(bt->sjw - 1,
				dev->can.ctrlmode & CAN_CTRLMODE_3_SAMPLES);

	cmd->tseg2 = PUCAN_TSLOW_TSEG2(bt->phase_seg2 - 1);
	cmd->tseg1 = PUCAN_TSLOW_TSEG1(bt->prop_seg + bt->phase_seg1 - 1);
	cmd->brp = cpu_to_le16(PUCAN_TSLOW_BRP(bt->brp - 1));

	cmd->ewl = 96;	/* default */

	/* send the command */
	return pcan_usb_fd_send_cmd(dev, ++cmd);
}

/* set CAN-FD bittiming for data */
static int pcan_usb_fd_set_bittiming_fast(struct peak_usb_device *dev,
					  struct can_bittiming *bt)
{
	struct pucan_timing_fast *cmd = pcan_usb_fd_cmd_buffer(dev);

	cmd->opcode_channel = pucan_cmd_opcode_channel(dev->ctrl_idx,
						       PUCAN_CMD_TIMING_FAST);
	cmd->sjw = PUCAN_TFAST_SJW(bt->sjw - 1);
	cmd->tseg2 = PUCAN_TFAST_TSEG2(bt->phase_seg2 - 1);
	cmd->tseg1 = PUCAN_TFAST_TSEG1(bt->prop_seg + bt->phase_seg1 - 1);
	cmd->brp = cpu_to_le16(PUCAN_TFAST_BRP(bt->brp - 1));

	/* send the command */
	return pcan_usb_fd_send_cmd(dev, ++cmd);
}

/* handle restart but in asynchronously way
 * (uses PCAN-USB Pro code to complete asynchronous request)
 */
static int pcan_usb_fd_restart_async(struct peak_usb_device *dev,
				     struct urb *urb, u8 *buf)
{
	u8 *pc = buf;

	/* build the entire cmds list in the provided buffer, to go back into
	 * operational mode.
	 */
	pc += pcan_usb_fd_build_restart_cmd(dev, pc);

	/* add EOC */
	memset(pc, 0xff, sizeof(struct pucan_command));
	pc += sizeof(struct pucan_command);

	/* complete the URB */
	usb_fill_bulk_urb(urb, dev->udev,
			  usb_sndbulkpipe(dev->udev, PCAN_USBPRO_EP_CMDOUT),
			  buf, pc - buf,
			  pcan_usb_pro_restart_complete, dev);

	/* and submit it. */
	return usb_submit_urb(urb, GFP_ATOMIC);
}

static int pcan_usb_fd_drv_loaded(struct peak_usb_device *dev, bool loaded)
{
	struct pcan_usb_fd_device *pdev =
			container_of(dev, struct pcan_usb_fd_device, dev);

	pdev->cmd_buffer_addr[0] = 0;
	pdev->cmd_buffer_addr[1] = !!loaded;

	return pcan_usb_pro_send_req(dev,
				PCAN_USBPRO_REQ_FCT,
				PCAN_USBPRO_FCT_DRVLD,
				pdev->cmd_buffer_addr,
				PCAN_USBPRO_FCT_DRVLD_REQ_LEN);
}

static int pcan_usb_fd_decode_canmsg(struct pcan_usb_fd_if *usb_if,
				     struct pucan_msg *rx_msg)
{
	struct pucan_rx_msg *rm = (struct pucan_rx_msg *)rx_msg;
	struct peak_usb_device *dev;
	struct net_device *netdev;
	struct canfd_frame *cfd;
	struct sk_buff *skb;
	const u16 rx_msg_flags = le16_to_cpu(rm->flags);

	if (pucan_msg_get_channel(rm) >= ARRAY_SIZE(usb_if->dev))
		return -ENOMEM;

	dev = usb_if->dev[pucan_msg_get_channel(rm)];
	netdev = dev->netdev;

	if (rx_msg_flags & PUCAN_MSG_EXT_DATA_LEN) {
		/* CANFD frame case */
		skb = alloc_canfd_skb(netdev, &cfd);
		if (!skb)
			return -ENOMEM;

		if (rx_msg_flags & PUCAN_MSG_BITRATE_SWITCH)
			cfd->flags |= CANFD_BRS;

		if (rx_msg_flags & PUCAN_MSG_ERROR_STATE_IND)
			cfd->flags |= CANFD_ESI;

		cfd->len = can_fd_dlc2len(pucan_msg_get_dlc(rm));
	} else {
		/* CAN 2.0 frame case */
		skb = alloc_can_skb(netdev, (struct can_frame **)&cfd);
		if (!skb)
			return -ENOMEM;

		can_frame_set_cc_len((struct can_frame *)cfd,
				     pucan_msg_get_dlc(rm),
				     dev->can.ctrlmode);
	}

	cfd->can_id = le32_to_cpu(rm->can_id);

	if (rx_msg_flags & PUCAN_MSG_EXT_ID)
		cfd->can_id |= CAN_EFF_FLAG;

	if (rx_msg_flags & PUCAN_MSG_RTR) {
		cfd->can_id |= CAN_RTR_FLAG;
	} else {
		memcpy(cfd->data, rm->d, cfd->len);
		netdev->stats.rx_bytes += cfd->len;
	}
	netdev->stats.rx_packets++;

	peak_usb_netif_rx_64(skb, le32_to_cpu(rm->ts_low),
			     le32_to_cpu(rm->ts_high));

	return 0;
}

/* handle uCAN status message */
static int pcan_usb_fd_decode_status(struct pcan_usb_fd_if *usb_if,
				     struct pucan_msg *rx_msg)
{
	struct pucan_status_msg *sm = (struct pucan_status_msg *)rx_msg;
	struct pcan_usb_fd_device *pdev;
	enum can_state new_state = CAN_STATE_ERROR_ACTIVE;
	enum can_state rx_state, tx_state;
	struct peak_usb_device *dev;
	struct net_device *netdev;
	struct can_frame *cf;
	struct sk_buff *skb;

	if (pucan_stmsg_get_channel(sm) >= ARRAY_SIZE(usb_if->dev))
		return -ENOMEM;

	dev = usb_if->dev[pucan_stmsg_get_channel(sm)];
	pdev = container_of(dev, struct pcan_usb_fd_device, dev);
	netdev = dev->netdev;

	/* nothing should be sent while in BUS_OFF state */
	if (dev->can.state == CAN_STATE_BUS_OFF)
		return 0;

	if (sm->channel_p_w_b & PUCAN_BUS_BUSOFF) {
		new_state = CAN_STATE_BUS_OFF;
	} else if (sm->channel_p_w_b & PUCAN_BUS_PASSIVE) {
		new_state = CAN_STATE_ERROR_PASSIVE;
	} else if (sm->channel_p_w_b & PUCAN_BUS_WARNING) {
		new_state = CAN_STATE_ERROR_WARNING;
	} else {
		/* back to (or still in) ERROR_ACTIVE state */
		new_state = CAN_STATE_ERROR_ACTIVE;
		pdev->bec.txerr = 0;
		pdev->bec.rxerr = 0;
	}

	/* state hasn't changed */
	if (new_state == dev->can.state)
		return 0;

	/* handle bus state change */
	tx_state = (pdev->bec.txerr >= pdev->bec.rxerr) ? new_state : 0;
	rx_state = (pdev->bec.txerr <= pdev->bec.rxerr) ? new_state : 0;

	/* allocate an skb to store the error frame */
	skb = alloc_can_err_skb(netdev, &cf);
	can_change_state(netdev, cf, tx_state, rx_state);

	/* things must be done even in case of OOM */
	if (new_state == CAN_STATE_BUS_OFF)
		can_bus_off(netdev);

	if (!skb)
		return -ENOMEM;

<<<<<<< HEAD
	netdev->stats.rx_packets++;
	netdev->stats.rx_bytes += cf->len;

=======
>>>>>>> 754e0b0e
	peak_usb_netif_rx_64(skb, le32_to_cpu(sm->ts_low),
			     le32_to_cpu(sm->ts_high));

	return 0;
}

/* handle uCAN error message */
static int pcan_usb_fd_decode_error(struct pcan_usb_fd_if *usb_if,
				    struct pucan_msg *rx_msg)
{
	struct pucan_error_msg *er = (struct pucan_error_msg *)rx_msg;
	struct pcan_usb_fd_device *pdev;
	struct peak_usb_device *dev;

	if (pucan_ermsg_get_channel(er) >= ARRAY_SIZE(usb_if->dev))
		return -EINVAL;

	dev = usb_if->dev[pucan_ermsg_get_channel(er)];
	pdev = container_of(dev, struct pcan_usb_fd_device, dev);

	/* keep a trace of tx and rx error counters for later use */
	pdev->bec.txerr = er->tx_err_cnt;
	pdev->bec.rxerr = er->rx_err_cnt;

	return 0;
}

/* handle uCAN overrun message */
static int pcan_usb_fd_decode_overrun(struct pcan_usb_fd_if *usb_if,
				      struct pucan_msg *rx_msg)
{
	struct pcan_ufd_ovr_msg *ov = (struct pcan_ufd_ovr_msg *)rx_msg;
	struct peak_usb_device *dev;
	struct net_device *netdev;
	struct can_frame *cf;
	struct sk_buff *skb;

	if (pufd_omsg_get_channel(ov) >= ARRAY_SIZE(usb_if->dev))
		return -EINVAL;

	dev = usb_if->dev[pufd_omsg_get_channel(ov)];
	netdev = dev->netdev;

	/* allocate an skb to store the error frame */
	skb = alloc_can_err_skb(netdev, &cf);
	if (!skb)
		return -ENOMEM;

	cf->can_id |= CAN_ERR_CRTL;
	cf->data[1] |= CAN_ERR_CRTL_RX_OVERFLOW;

	peak_usb_netif_rx_64(skb, le32_to_cpu(ov->ts_low),
			     le32_to_cpu(ov->ts_high));

	netdev->stats.rx_over_errors++;
	netdev->stats.rx_errors++;

	return 0;
}

/* handle USB calibration message */
static void pcan_usb_fd_decode_ts(struct pcan_usb_fd_if *usb_if,
				  struct pucan_msg *rx_msg)
{
	struct pcan_ufd_ts_msg *ts = (struct pcan_ufd_ts_msg *)rx_msg;

	/* should wait until clock is stabilized */
	if (usb_if->cm_ignore_count > 0)
		usb_if->cm_ignore_count--;
	else
		peak_usb_set_ts_now(&usb_if->time_ref, le32_to_cpu(ts->ts_low));
}

/* callback for bulk IN urb */
static int pcan_usb_fd_decode_buf(struct peak_usb_device *dev, struct urb *urb)
{
	struct pcan_usb_fd_if *usb_if = pcan_usb_fd_dev_if(dev);
	struct net_device *netdev = dev->netdev;
	struct pucan_msg *rx_msg;
	u8 *msg_ptr, *msg_end;
	int err = 0;

	/* loop reading all the records from the incoming message */
	msg_ptr = urb->transfer_buffer;
	msg_end = urb->transfer_buffer + urb->actual_length;
	for (; msg_ptr < msg_end;) {
		u16 rx_msg_type, rx_msg_size;

		rx_msg = (struct pucan_msg *)msg_ptr;
		if (!rx_msg->size) {
			/* null packet found: end of list */
			break;
		}

		rx_msg_size = le16_to_cpu(rx_msg->size);
		rx_msg_type = le16_to_cpu(rx_msg->type);

		/* check if the record goes out of current packet */
		if (msg_ptr + rx_msg_size > msg_end) {
			netdev_err(netdev,
				   "got frag rec: should inc usb rx buf sze\n");
			err = -EBADMSG;
			break;
		}

		switch (rx_msg_type) {
		case PUCAN_MSG_CAN_RX:
			err = pcan_usb_fd_decode_canmsg(usb_if, rx_msg);
			if (err < 0)
				goto fail;
			break;

		case PCAN_UFD_MSG_CALIBRATION:
			pcan_usb_fd_decode_ts(usb_if, rx_msg);
			break;

		case PUCAN_MSG_ERROR:
			err = pcan_usb_fd_decode_error(usb_if, rx_msg);
			if (err < 0)
				goto fail;
			break;

		case PUCAN_MSG_STATUS:
			err = pcan_usb_fd_decode_status(usb_if, rx_msg);
			if (err < 0)
				goto fail;
			break;

		case PCAN_UFD_MSG_OVERRUN:
			err = pcan_usb_fd_decode_overrun(usb_if, rx_msg);
			if (err < 0)
				goto fail;
			break;

		default:
			netdev_err(netdev,
				   "unhandled msg type 0x%02x (%d): ignored\n",
				   rx_msg_type, rx_msg_type);
			break;
		}

		msg_ptr += rx_msg_size;
	}

fail:
	if (err)
		pcan_dump_mem("received msg",
			      urb->transfer_buffer, urb->actual_length);
	return err;
}

/* CAN/CANFD frames encoding callback */
static int pcan_usb_fd_encode_msg(struct peak_usb_device *dev,
				  struct sk_buff *skb, u8 *obuf, size_t *size)
{
	struct pucan_tx_msg *tx_msg = (struct pucan_tx_msg *)obuf;
	struct canfd_frame *cfd = (struct canfd_frame *)skb->data;
	u16 tx_msg_size, tx_msg_flags;
	u8 dlc;

	if (cfd->len > CANFD_MAX_DLEN)
		return -EINVAL;

	tx_msg_size = ALIGN(sizeof(struct pucan_tx_msg) + cfd->len, 4);
	tx_msg->size = cpu_to_le16(tx_msg_size);
	tx_msg->type = cpu_to_le16(PUCAN_MSG_CAN_TX);

	tx_msg_flags = 0;
	if (cfd->can_id & CAN_EFF_FLAG) {
		tx_msg_flags |= PUCAN_MSG_EXT_ID;
		tx_msg->can_id = cpu_to_le32(cfd->can_id & CAN_EFF_MASK);
	} else {
		tx_msg->can_id = cpu_to_le32(cfd->can_id & CAN_SFF_MASK);
	}

	if (can_is_canfd_skb(skb)) {
		/* considering a CANFD frame */
		dlc = can_fd_len2dlc(cfd->len);

		tx_msg_flags |= PUCAN_MSG_EXT_DATA_LEN;

		if (cfd->flags & CANFD_BRS)
			tx_msg_flags |= PUCAN_MSG_BITRATE_SWITCH;

		if (cfd->flags & CANFD_ESI)
			tx_msg_flags |= PUCAN_MSG_ERROR_STATE_IND;
	} else {
		/* CAND 2.0 frames */
		dlc = can_get_cc_dlc((struct can_frame *)cfd,
				     dev->can.ctrlmode);

		if (cfd->can_id & CAN_RTR_FLAG)
			tx_msg_flags |= PUCAN_MSG_RTR;
	}

	/* Single-Shot frame */
	if (dev->can.ctrlmode & CAN_CTRLMODE_ONE_SHOT)
		tx_msg_flags |= PUCAN_MSG_SINGLE_SHOT;

	tx_msg->flags = cpu_to_le16(tx_msg_flags);
	tx_msg->channel_dlc = PUCAN_MSG_CHANNEL_DLC(dev->ctrl_idx, dlc);
	memcpy(tx_msg->d, cfd->data, cfd->len);

	/* add null size message to tag the end (messages are 32-bits aligned)
	 */
	tx_msg = (struct pucan_tx_msg *)(obuf + tx_msg_size);

	tx_msg->size = 0;

	/* set the whole size of the USB packet to send */
	*size = tx_msg_size + sizeof(u32);

	return 0;
}

/* start the interface (last chance before set bus on) */
static int pcan_usb_fd_start(struct peak_usb_device *dev)
{
	struct pcan_usb_fd_device *pdev =
			container_of(dev, struct pcan_usb_fd_device, dev);
	int err;

	/* set filter mode: all acceptance */
	err = pcan_usb_fd_set_filter_std(dev, -1, 0xffffffff);
	if (err)
		return err;

	/* opening first device: */
	if (pdev->usb_if->dev_opened_count == 0) {
		/* reset time_ref */
		peak_usb_init_time_ref(&pdev->usb_if->time_ref,
				       &pcan_usb_pro_fd);

		/* enable USB calibration messages */
		err = pcan_usb_fd_set_options(dev, 1,
					      PUCAN_OPTION_ERROR,
					      PCAN_UFD_FLTEXT_CALIBRATION);
	}

	pdev->usb_if->dev_opened_count++;

	/* reset cached error counters */
	pdev->bec.txerr = 0;
	pdev->bec.rxerr = 0;

	return err;
}

/* socket callback used to copy berr counters values received through USB */
static int pcan_usb_fd_get_berr_counter(const struct net_device *netdev,
					struct can_berr_counter *bec)
{
	struct peak_usb_device *dev = netdev_priv(netdev);
	struct pcan_usb_fd_device *pdev =
			container_of(dev, struct pcan_usb_fd_device, dev);

	*bec = pdev->bec;

	/* must return 0 */
	return 0;
}

/* stop interface (last chance before set bus off) */
static int pcan_usb_fd_stop(struct peak_usb_device *dev)
{
	struct pcan_usb_fd_device *pdev =
			container_of(dev, struct pcan_usb_fd_device, dev);

	/* turn off special msgs for that interface if no other dev opened */
	if (pdev->usb_if->dev_opened_count == 1)
		pcan_usb_fd_set_options(dev, 0,
					PUCAN_OPTION_ERROR,
					PCAN_UFD_FLTEXT_CALIBRATION);
	pdev->usb_if->dev_opened_count--;

	return 0;
}

/* called when probing, to initialize a device object */
static int pcan_usb_fd_init(struct peak_usb_device *dev)
{
	struct pcan_usb_fd_device *pdev =
			container_of(dev, struct pcan_usb_fd_device, dev);
	int i, err = -ENOMEM;

	/* do this for 1st channel only */
	if (!dev->prev_siblings) {
		/* allocate netdevices common structure attached to first one */
		pdev->usb_if = kzalloc(sizeof(*pdev->usb_if), GFP_KERNEL);
		if (!pdev->usb_if)
			goto err_out;

		/* allocate command buffer once for all for the interface */
		pdev->cmd_buffer_addr = kzalloc(PCAN_UFD_CMD_BUFFER_SIZE,
						GFP_KERNEL);
		if (!pdev->cmd_buffer_addr)
			goto err_out_1;

		/* number of ts msgs to ignore before taking one into account */
		pdev->usb_if->cm_ignore_count = 5;

		err = pcan_usb_pro_send_req(dev, PCAN_USBPRO_REQ_INFO,
					    PCAN_USBPRO_INFO_FW,
					    &pdev->usb_if->fw_info,
					    sizeof(pdev->usb_if->fw_info));
		if (err) {
			dev_err(dev->netdev->dev.parent,
				"unable to read %s firmware info (err %d)\n",
				dev->adapter->name, err);
			goto err_out_2;
		}

		/* explicit use of dev_xxx() instead of netdev_xxx() here:
		 * information displayed are related to the device itself, not
		 * to the canx (channel) device.
		 */
		dev_info(dev->netdev->dev.parent,
			 "PEAK-System %s v%u fw v%u.%u.%u (%u channels)\n",
			 dev->adapter->name, pdev->usb_if->fw_info.hw_version,
			 pdev->usb_if->fw_info.fw_version[0],
			 pdev->usb_if->fw_info.fw_version[1],
			 pdev->usb_if->fw_info.fw_version[2],
			 dev->adapter->ctrl_count);

		/* check for ability to switch between ISO/non-ISO modes */
		if (pdev->usb_if->fw_info.fw_version[0] >= 2) {
			/* firmware >= 2.x supports ISO/non-ISO switching */
			dev->can.ctrlmode_supported |= CAN_CTRLMODE_FD_NON_ISO;
		} else {
			/* firmware < 2.x only supports fixed(!) non-ISO */
			dev->can.ctrlmode |= CAN_CTRLMODE_FD_NON_ISO;
		}

		/* tell the hardware the can driver is running */
		err = pcan_usb_fd_drv_loaded(dev, 1);
		if (err) {
			dev_err(dev->netdev->dev.parent,
				"unable to tell %s driver is loaded (err %d)\n",
				dev->adapter->name, err);
			goto err_out_2;
		}
	} else {
		/* otherwise, simply copy previous sibling's values */
		struct pcan_usb_fd_device *ppdev =
			container_of(dev->prev_siblings,
				     struct pcan_usb_fd_device, dev);

		pdev->usb_if = ppdev->usb_if;
		pdev->cmd_buffer_addr = ppdev->cmd_buffer_addr;

		/* do a copy of the ctrlmode[_supported] too */
		dev->can.ctrlmode = ppdev->dev.can.ctrlmode;
		dev->can.ctrlmode_supported = ppdev->dev.can.ctrlmode_supported;
	}

	pdev->usb_if->dev[dev->ctrl_idx] = dev;
	dev->device_number =
		le32_to_cpu(pdev->usb_if->fw_info.dev_id[dev->ctrl_idx]);

	/* set clock domain */
	for (i = 0; i < ARRAY_SIZE(pcan_usb_fd_clk_freq); i++)
		if (dev->adapter->clock.freq == pcan_usb_fd_clk_freq[i])
			break;

	if (i >= ARRAY_SIZE(pcan_usb_fd_clk_freq)) {
		dev_warn(dev->netdev->dev.parent,
			 "incompatible clock frequencies\n");
		err = -EINVAL;
		goto err_out_2;
	}

	pcan_usb_fd_set_clock_domain(dev, i);

	/* set LED in default state (end of init phase) */
	pcan_usb_fd_set_can_led(dev, PCAN_UFD_LED_DEF);

	return 0;

err_out_2:
	kfree(pdev->cmd_buffer_addr);
err_out_1:
	kfree(pdev->usb_if);
err_out:
	return err;
}

/* called when driver module is being unloaded */
static void pcan_usb_fd_exit(struct peak_usb_device *dev)
{
	struct pcan_usb_fd_device *pdev =
			container_of(dev, struct pcan_usb_fd_device, dev);

	/* when rmmod called before unplug and if down, should reset things
	 * before leaving
	 */
	if (dev->can.state != CAN_STATE_STOPPED) {
		/* set bus off on the corresponding channel */
		pcan_usb_fd_set_bus(dev, 0);
	}

	/* switch off corresponding CAN LEDs */
	pcan_usb_fd_set_can_led(dev, PCAN_UFD_LED_OFF);

	/* if channel #0 (only) */
	if (dev->ctrl_idx == 0) {
		/* turn off calibration message if any device were opened */
		if (pdev->usb_if->dev_opened_count > 0)
			pcan_usb_fd_set_options(dev, 0,
						PUCAN_OPTION_ERROR,
						PCAN_UFD_FLTEXT_CALIBRATION);

		/* tell USB adapter that the driver is being unloaded */
		pcan_usb_fd_drv_loaded(dev, 0);
	}
}

/* called when the USB adapter is unplugged */
static void pcan_usb_fd_free(struct peak_usb_device *dev)
{
	/* last device: can free shared objects now */
	if (!dev->prev_siblings && !dev->next_siblings) {
		struct pcan_usb_fd_device *pdev =
			container_of(dev, struct pcan_usb_fd_device, dev);

		/* free commands buffer */
		kfree(pdev->cmd_buffer_addr);

		/* free usb interface object */
		kfree(pdev->usb_if);
	}
}

/* blink LED's */
static int pcan_usb_fd_set_phys_id(struct net_device *netdev,
				   enum ethtool_phys_id_state state)
{
	struct peak_usb_device *dev = netdev_priv(netdev);
	int err = 0;

	switch (state) {
	case ETHTOOL_ID_ACTIVE:
		err = pcan_usb_fd_set_can_led(dev, PCAN_UFD_LED_FAST);
		break;
	case ETHTOOL_ID_INACTIVE:
		err = pcan_usb_fd_set_can_led(dev, PCAN_UFD_LED_DEF);
		break;
	default:
		break;
	}

	return err;
}

static const struct ethtool_ops pcan_usb_fd_ethtool_ops = {
	.set_phys_id = pcan_usb_fd_set_phys_id,
};

/* describes the PCAN-USB FD adapter */
static const struct can_bittiming_const pcan_usb_fd_const = {
	.name = "pcan_usb_fd",
	.tseg1_min = 1,
	.tseg1_max = (1 << PUCAN_TSLOW_TSGEG1_BITS),
	.tseg2_min = 1,
	.tseg2_max = (1 << PUCAN_TSLOW_TSGEG2_BITS),
	.sjw_max = (1 << PUCAN_TSLOW_SJW_BITS),
	.brp_min = 1,
	.brp_max = (1 << PUCAN_TSLOW_BRP_BITS),
	.brp_inc = 1,
};

static const struct can_bittiming_const pcan_usb_fd_data_const = {
	.name = "pcan_usb_fd",
	.tseg1_min = 1,
	.tseg1_max = (1 << PUCAN_TFAST_TSGEG1_BITS),
	.tseg2_min = 1,
	.tseg2_max = (1 << PUCAN_TFAST_TSGEG2_BITS),
	.sjw_max = (1 << PUCAN_TFAST_SJW_BITS),
	.brp_min = 1,
	.brp_max = (1 << PUCAN_TFAST_BRP_BITS),
	.brp_inc = 1,
};

const struct peak_usb_adapter pcan_usb_fd = {
	.name = "PCAN-USB FD",
	.device_id = PCAN_USBFD_PRODUCT_ID,
	.ctrl_count = PCAN_USBFD_CHANNEL_COUNT,
	.ctrlmode_supported = CAN_CTRLMODE_FD |
			CAN_CTRLMODE_3_SAMPLES | CAN_CTRLMODE_LISTENONLY |
			CAN_CTRLMODE_ONE_SHOT | CAN_CTRLMODE_CC_LEN8_DLC,
	.clock = {
		.freq = PCAN_UFD_CRYSTAL_HZ,
	},
	.bittiming_const = &pcan_usb_fd_const,
	.data_bittiming_const = &pcan_usb_fd_data_const,

	/* size of device private data */
	.sizeof_dev_private = sizeof(struct pcan_usb_fd_device),

	.ethtool_ops = &pcan_usb_fd_ethtool_ops,

	/* timestamps usage */
	.ts_used_bits = 32,
	.us_per_ts_scale = 1, /* us = (ts * scale) >> shift */
	.us_per_ts_shift = 0,

	/* give here messages in/out endpoints */
	.ep_msg_in = PCAN_USBPRO_EP_MSGIN,
	.ep_msg_out = {PCAN_USBPRO_EP_MSGOUT_0},

	/* size of rx/tx usb buffers */
	.rx_buffer_size = PCAN_UFD_RX_BUFFER_SIZE,
	.tx_buffer_size = PCAN_UFD_TX_BUFFER_SIZE,

	/* device callbacks */
	.intf_probe = pcan_usb_pro_probe,	/* same as PCAN-USB Pro */
	.dev_init = pcan_usb_fd_init,

	.dev_exit = pcan_usb_fd_exit,
	.dev_free = pcan_usb_fd_free,
	.dev_set_bus = pcan_usb_fd_set_bus,
	.dev_set_bittiming = pcan_usb_fd_set_bittiming_slow,
	.dev_set_data_bittiming = pcan_usb_fd_set_bittiming_fast,
	.dev_decode_buf = pcan_usb_fd_decode_buf,
	.dev_start = pcan_usb_fd_start,
	.dev_stop = pcan_usb_fd_stop,
	.dev_restart_async = pcan_usb_fd_restart_async,
	.dev_encode_msg = pcan_usb_fd_encode_msg,

	.do_get_berr_counter = pcan_usb_fd_get_berr_counter,
};

/* describes the PCAN-CHIP USB */
static const struct can_bittiming_const pcan_usb_chip_const = {
	.name = "pcan_chip_usb",
	.tseg1_min = 1,
	.tseg1_max = (1 << PUCAN_TSLOW_TSGEG1_BITS),
	.tseg2_min = 1,
	.tseg2_max = (1 << PUCAN_TSLOW_TSGEG2_BITS),
	.sjw_max = (1 << PUCAN_TSLOW_SJW_BITS),
	.brp_min = 1,
	.brp_max = (1 << PUCAN_TSLOW_BRP_BITS),
	.brp_inc = 1,
};

static const struct can_bittiming_const pcan_usb_chip_data_const = {
	.name = "pcan_chip_usb",
	.tseg1_min = 1,
	.tseg1_max = (1 << PUCAN_TFAST_TSGEG1_BITS),
	.tseg2_min = 1,
	.tseg2_max = (1 << PUCAN_TFAST_TSGEG2_BITS),
	.sjw_max = (1 << PUCAN_TFAST_SJW_BITS),
	.brp_min = 1,
	.brp_max = (1 << PUCAN_TFAST_BRP_BITS),
	.brp_inc = 1,
};

const struct peak_usb_adapter pcan_usb_chip = {
	.name = "PCAN-Chip USB",
	.device_id = PCAN_USBCHIP_PRODUCT_ID,
	.ctrl_count = PCAN_USBFD_CHANNEL_COUNT,
	.ctrlmode_supported = CAN_CTRLMODE_FD |
		CAN_CTRLMODE_3_SAMPLES | CAN_CTRLMODE_LISTENONLY |
		CAN_CTRLMODE_ONE_SHOT | CAN_CTRLMODE_CC_LEN8_DLC,
	.clock = {
		.freq = PCAN_UFD_CRYSTAL_HZ,
	},
	.bittiming_const = &pcan_usb_chip_const,
	.data_bittiming_const = &pcan_usb_chip_data_const,

	/* size of device private data */
	.sizeof_dev_private = sizeof(struct pcan_usb_fd_device),

	.ethtool_ops = &pcan_usb_fd_ethtool_ops,

	/* timestamps usage */
	.ts_used_bits = 32,
	.us_per_ts_scale = 1, /* us = (ts * scale) >> shift */
	.us_per_ts_shift = 0,

	/* give here messages in/out endpoints */
	.ep_msg_in = PCAN_USBPRO_EP_MSGIN,
	.ep_msg_out = {PCAN_USBPRO_EP_MSGOUT_0},

	/* size of rx/tx usb buffers */
	.rx_buffer_size = PCAN_UFD_RX_BUFFER_SIZE,
	.tx_buffer_size = PCAN_UFD_TX_BUFFER_SIZE,

	/* device callbacks */
	.intf_probe = pcan_usb_pro_probe,	/* same as PCAN-USB Pro */
	.dev_init = pcan_usb_fd_init,

	.dev_exit = pcan_usb_fd_exit,
	.dev_free = pcan_usb_fd_free,
	.dev_set_bus = pcan_usb_fd_set_bus,
	.dev_set_bittiming = pcan_usb_fd_set_bittiming_slow,
	.dev_set_data_bittiming = pcan_usb_fd_set_bittiming_fast,
	.dev_decode_buf = pcan_usb_fd_decode_buf,
	.dev_start = pcan_usb_fd_start,
	.dev_stop = pcan_usb_fd_stop,
	.dev_restart_async = pcan_usb_fd_restart_async,
	.dev_encode_msg = pcan_usb_fd_encode_msg,

	.do_get_berr_counter = pcan_usb_fd_get_berr_counter,
};

/* describes the PCAN-USB Pro FD adapter */
static const struct can_bittiming_const pcan_usb_pro_fd_const = {
	.name = "pcan_usb_pro_fd",
	.tseg1_min = 1,
	.tseg1_max = (1 << PUCAN_TSLOW_TSGEG1_BITS),
	.tseg2_min = 1,
	.tseg2_max = (1 << PUCAN_TSLOW_TSGEG2_BITS),
	.sjw_max = (1 << PUCAN_TSLOW_SJW_BITS),
	.brp_min = 1,
	.brp_max = (1 << PUCAN_TSLOW_BRP_BITS),
	.brp_inc = 1,
};

static const struct can_bittiming_const pcan_usb_pro_fd_data_const = {
	.name = "pcan_usb_pro_fd",
	.tseg1_min = 1,
	.tseg1_max = (1 << PUCAN_TFAST_TSGEG1_BITS),
	.tseg2_min = 1,
	.tseg2_max = (1 << PUCAN_TFAST_TSGEG2_BITS),
	.sjw_max = (1 << PUCAN_TFAST_SJW_BITS),
	.brp_min = 1,
	.brp_max = (1 << PUCAN_TFAST_BRP_BITS),
	.brp_inc = 1,
};

const struct peak_usb_adapter pcan_usb_pro_fd = {
	.name = "PCAN-USB Pro FD",
	.device_id = PCAN_USBPROFD_PRODUCT_ID,
	.ctrl_count = PCAN_USBPROFD_CHANNEL_COUNT,
	.ctrlmode_supported = CAN_CTRLMODE_FD |
			CAN_CTRLMODE_3_SAMPLES | CAN_CTRLMODE_LISTENONLY |
			CAN_CTRLMODE_ONE_SHOT | CAN_CTRLMODE_CC_LEN8_DLC,
	.clock = {
		.freq = PCAN_UFD_CRYSTAL_HZ,
	},
	.bittiming_const = &pcan_usb_pro_fd_const,
	.data_bittiming_const = &pcan_usb_pro_fd_data_const,

	/* size of device private data */
	.sizeof_dev_private = sizeof(struct pcan_usb_fd_device),

	.ethtool_ops = &pcan_usb_fd_ethtool_ops,

	/* timestamps usage */
	.ts_used_bits = 32,
	.us_per_ts_scale = 1, /* us = (ts * scale) >> shift */
	.us_per_ts_shift = 0,

	/* give here messages in/out endpoints */
	.ep_msg_in = PCAN_USBPRO_EP_MSGIN,
	.ep_msg_out = {PCAN_USBPRO_EP_MSGOUT_0, PCAN_USBPRO_EP_MSGOUT_1},

	/* size of rx/tx usb buffers */
	.rx_buffer_size = PCAN_UFD_RX_BUFFER_SIZE,
	.tx_buffer_size = PCAN_UFD_TX_BUFFER_SIZE,

	/* device callbacks */
	.intf_probe = pcan_usb_pro_probe,	/* same as PCAN-USB Pro */
	.dev_init = pcan_usb_fd_init,

	.dev_exit = pcan_usb_fd_exit,
	.dev_free = pcan_usb_fd_free,
	.dev_set_bus = pcan_usb_fd_set_bus,
	.dev_set_bittiming = pcan_usb_fd_set_bittiming_slow,
	.dev_set_data_bittiming = pcan_usb_fd_set_bittiming_fast,
	.dev_decode_buf = pcan_usb_fd_decode_buf,
	.dev_start = pcan_usb_fd_start,
	.dev_stop = pcan_usb_fd_stop,
	.dev_restart_async = pcan_usb_fd_restart_async,
	.dev_encode_msg = pcan_usb_fd_encode_msg,

	.do_get_berr_counter = pcan_usb_fd_get_berr_counter,
};

/* describes the PCAN-USB X6 adapter */
static const struct can_bittiming_const pcan_usb_x6_const = {
	.name = "pcan_usb_x6",
	.tseg1_min = 1,
	.tseg1_max = (1 << PUCAN_TSLOW_TSGEG1_BITS),
	.tseg2_min = 1,
	.tseg2_max = (1 << PUCAN_TSLOW_TSGEG2_BITS),
	.sjw_max = (1 << PUCAN_TSLOW_SJW_BITS),
	.brp_min = 1,
	.brp_max = (1 << PUCAN_TSLOW_BRP_BITS),
	.brp_inc = 1,
};

static const struct can_bittiming_const pcan_usb_x6_data_const = {
	.name = "pcan_usb_x6",
	.tseg1_min = 1,
	.tseg1_max = (1 << PUCAN_TFAST_TSGEG1_BITS),
	.tseg2_min = 1,
	.tseg2_max = (1 << PUCAN_TFAST_TSGEG2_BITS),
	.sjw_max = (1 << PUCAN_TFAST_SJW_BITS),
	.brp_min = 1,
	.brp_max = (1 << PUCAN_TFAST_BRP_BITS),
	.brp_inc = 1,
};

const struct peak_usb_adapter pcan_usb_x6 = {
	.name = "PCAN-USB X6",
	.device_id = PCAN_USBX6_PRODUCT_ID,
	.ctrl_count = PCAN_USBPROFD_CHANNEL_COUNT,
	.ctrlmode_supported = CAN_CTRLMODE_FD |
			CAN_CTRLMODE_3_SAMPLES | CAN_CTRLMODE_LISTENONLY |
			CAN_CTRLMODE_ONE_SHOT | CAN_CTRLMODE_CC_LEN8_DLC,
	.clock = {
		.freq = PCAN_UFD_CRYSTAL_HZ,
	},
	.bittiming_const = &pcan_usb_x6_const,
	.data_bittiming_const = &pcan_usb_x6_data_const,

	/* size of device private data */
	.sizeof_dev_private = sizeof(struct pcan_usb_fd_device),

	.ethtool_ops = &pcan_usb_fd_ethtool_ops,

	/* timestamps usage */
	.ts_used_bits = 32,
	.us_per_ts_scale = 1, /* us = (ts * scale) >> shift */
	.us_per_ts_shift = 0,

	/* give here messages in/out endpoints */
	.ep_msg_in = PCAN_USBPRO_EP_MSGIN,
	.ep_msg_out = {PCAN_USBPRO_EP_MSGOUT_0, PCAN_USBPRO_EP_MSGOUT_1},

	/* size of rx/tx usb buffers */
	.rx_buffer_size = PCAN_UFD_RX_BUFFER_SIZE,
	.tx_buffer_size = PCAN_UFD_TX_BUFFER_SIZE,

	/* device callbacks */
	.intf_probe = pcan_usb_pro_probe,	/* same as PCAN-USB Pro */
	.dev_init = pcan_usb_fd_init,

	.dev_exit = pcan_usb_fd_exit,
	.dev_free = pcan_usb_fd_free,
	.dev_set_bus = pcan_usb_fd_set_bus,
	.dev_set_bittiming = pcan_usb_fd_set_bittiming_slow,
	.dev_set_data_bittiming = pcan_usb_fd_set_bittiming_fast,
	.dev_decode_buf = pcan_usb_fd_decode_buf,
	.dev_start = pcan_usb_fd_start,
	.dev_stop = pcan_usb_fd_stop,
	.dev_restart_async = pcan_usb_fd_restart_async,
	.dev_encode_msg = pcan_usb_fd_encode_msg,

	.do_get_berr_counter = pcan_usb_fd_get_berr_counter,
};<|MERGE_RESOLUTION|>--- conflicted
+++ resolved
@@ -577,12 +577,6 @@
 	if (!skb)
 		return -ENOMEM;
 
-<<<<<<< HEAD
-	netdev->stats.rx_packets++;
-	netdev->stats.rx_bytes += cf->len;
-
-=======
->>>>>>> 754e0b0e
 	peak_usb_netif_rx_64(skb, le32_to_cpu(sm->ts_low),
 			     le32_to_cpu(sm->ts_high));
 
