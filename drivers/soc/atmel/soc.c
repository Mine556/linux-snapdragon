--- conflicted
+++ resolved
@@ -358,10 +358,7 @@
 	{ .compatible = "atmel,at91sam9", },
 	{ .compatible = "atmel,sama5", },
 	{ .compatible = "atmel,samv7", },
-<<<<<<< HEAD
-=======
 	{ .compatible = "microchip,sama7g5", },
->>>>>>> 4f79a8b0
 	{ }
 };
 
