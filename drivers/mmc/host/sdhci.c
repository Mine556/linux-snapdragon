--- conflicted
+++ resolved
@@ -980,19 +980,6 @@
 	while (current_timeout < target_timeout) {
 		count++;
 		current_timeout <<= 1;
-<<<<<<< HEAD
-		if (count > host->max_timeout_count)
-			break;
-	}
-
-	if (count > host->max_timeout_count) {
-		if (!(host->quirks2 & SDHCI_QUIRK2_DISABLE_HW_TIMEOUT))
-			DBG("Too large timeout 0x%x requested for CMD%d!\n",
-			    count, cmd->opcode);
-		count = host->max_timeout_count;
-	} else {
-		*too_big = false;
-=======
 		if (count > host->max_timeout_count) {
 			if (!(host->quirks2 & SDHCI_QUIRK2_DISABLE_HW_TIMEOUT))
 				DBG("Too large timeout 0x%x requested for CMD%d!\n",
@@ -1001,7 +988,6 @@
 			*too_big = true;
 			break;
 		}
->>>>>>> df0cc57e
 	}
 
 	return count;
@@ -3998,8 +3984,6 @@
 
 	host->max_timeout_count = 0xE;
 
-	host->max_timeout_count = 0xE;
-
 	return host;
 }
 
