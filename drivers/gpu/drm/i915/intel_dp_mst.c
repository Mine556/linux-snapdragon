/*
 * Copyright © 2008 Intel Corporation
 *             2014 Red Hat Inc.
 *
 * Permission is hereby granted, free of charge, to any person obtaining a
 * copy of this software and associated documentation files (the "Software"),
 * to deal in the Software without restriction, including without limitation
 * the rights to use, copy, modify, merge, publish, distribute, sublicense,
 * and/or sell copies of the Software, and to permit persons to whom the
 * Software is furnished to do so, subject to the following conditions:
 *
 * The above copyright notice and this permission notice (including the next
 * paragraph) shall be included in all copies or substantial portions of the
 * Software.
 *
 * THE SOFTWARE IS PROVIDED "AS IS", WITHOUT WARRANTY OF ANY KIND, EXPRESS OR
 * IMPLIED, INCLUDING BUT NOT LIMITED TO THE WARRANTIES OF MERCHANTABILITY,
 * FITNESS FOR A PARTICULAR PURPOSE AND NONINFRINGEMENT.  IN NO EVENT SHALL
 * THE AUTHORS OR COPYRIGHT HOLDERS BE LIABLE FOR ANY CLAIM, DAMAGES OR OTHER
 * LIABILITY, WHETHER IN AN ACTION OF CONTRACT, TORT OR OTHERWISE, ARISING
 * FROM, OUT OF OR IN CONNECTION WITH THE SOFTWARE OR THE USE OR OTHER DEALINGS
 * IN THE SOFTWARE.
 *
 */

#include <drm/drmP.h>
#include "i915_drv.h"
#include "intel_drv.h"
#include <drm/drm_atomic_helper.h>
#include <drm/drm_crtc_helper.h>
#include <drm/drm_edid.h>

static bool intel_dp_mst_compute_config(struct intel_encoder *encoder,
					struct intel_crtc_state *pipe_config,
					struct drm_connector_state *conn_state)
{
	struct intel_dp_mst_encoder *intel_mst = enc_to_mst(&encoder->base);
	struct intel_digital_port *intel_dig_port = intel_mst->primary;
	struct intel_dp *intel_dp = &intel_dig_port->dp;
	struct intel_connector *connector =
		to_intel_connector(conn_state->connector);
	struct drm_atomic_state *state = pipe_config->base.state;
	int bpp;
	int lane_count, slots;
	const struct drm_display_mode *adjusted_mode = &pipe_config->base.adjusted_mode;
	int mst_pbn;

	pipe_config->has_pch_encoder = false;
	bpp = 24;
	if (intel_dp->compliance.test_data.bpc) {
		bpp = intel_dp->compliance.test_data.bpc * 3;
		DRM_DEBUG_KMS("Setting pipe bpp to %d\n",
			      bpp);
	}
	/*
	 * for MST we always configure max link bw - the spec doesn't
	 * seem to suggest we should do otherwise.
	 */
<<<<<<< HEAD
	lane_count = drm_dp_max_lane_count(intel_dp->dpcd);
=======
	lane_count = intel_dp_max_lane_count(intel_dp);

>>>>>>> cd9f4688
	pipe_config->lane_count = lane_count;

	pipe_config->pipe_bpp = bpp;

	pipe_config->port_clock = intel_dp_max_link_rate(intel_dp);

	if (drm_dp_mst_port_has_audio(&intel_dp->mst_mgr, connector->port))
		pipe_config->has_audio = true;

	mst_pbn = drm_dp_calc_pbn_mode(adjusted_mode->crtc_clock, bpp);
	pipe_config->pbn = mst_pbn;

	slots = drm_dp_atomic_find_vcpi_slots(state, &intel_dp->mst_mgr,
					      connector->port, mst_pbn);
	if (slots < 0) {
		DRM_DEBUG_KMS("failed finding vcpi slots:%d\n", slots);
		return false;
	}

	intel_link_compute_m_n(bpp, lane_count,
			       adjusted_mode->crtc_clock,
			       pipe_config->port_clock,
			       &pipe_config->dp_m_n);

	pipe_config->dp_m_n.tu = slots;

	return true;
}

static int intel_dp_mst_atomic_check(struct drm_connector *connector,
		struct drm_connector_state *new_conn_state)
{
	struct drm_atomic_state *state = new_conn_state->state;
	struct drm_connector_state *old_conn_state;
	struct drm_crtc *old_crtc;
	struct drm_crtc_state *crtc_state;
	int slots, ret = 0;

	old_conn_state = drm_atomic_get_old_connector_state(state, connector);
	old_crtc = old_conn_state->crtc;
	if (!old_crtc)
		return ret;

	crtc_state = drm_atomic_get_new_crtc_state(state, old_crtc);
	slots = to_intel_crtc_state(crtc_state)->dp_m_n.tu;
	if (drm_atomic_crtc_needs_modeset(crtc_state) && slots > 0) {
		struct drm_dp_mst_topology_mgr *mgr;
		struct drm_encoder *old_encoder;

		old_encoder = old_conn_state->best_encoder;
		mgr = &enc_to_mst(old_encoder)->primary->dp.mst_mgr;

		ret = drm_dp_atomic_release_vcpi_slots(state, mgr, slots);
		if (ret)
			DRM_DEBUG_KMS("failed releasing %d vcpi slots:%d\n", slots, ret);
		else
			to_intel_crtc_state(crtc_state)->dp_m_n.tu = 0;
	}
	return ret;
}

static void intel_mst_disable_dp(struct intel_encoder *encoder,
				 struct intel_crtc_state *old_crtc_state,
				 struct drm_connector_state *old_conn_state)
{
	struct intel_dp_mst_encoder *intel_mst = enc_to_mst(&encoder->base);
	struct intel_digital_port *intel_dig_port = intel_mst->primary;
	struct intel_dp *intel_dp = &intel_dig_port->dp;
	struct intel_connector *connector =
		to_intel_connector(old_conn_state->connector);
	int ret;

	DRM_DEBUG_KMS("%d\n", intel_dp->active_mst_links);

	drm_dp_mst_reset_vcpi_slots(&intel_dp->mst_mgr, connector->port);

	ret = drm_dp_update_payload_part1(&intel_dp->mst_mgr);
	if (ret) {
		DRM_ERROR("failed to update payload %d\n", ret);
	}
	if (old_crtc_state->has_audio)
		intel_audio_codec_disable(encoder);
}

static void intel_mst_post_disable_dp(struct intel_encoder *encoder,
				      struct intel_crtc_state *old_crtc_state,
				      struct drm_connector_state *old_conn_state)
{
	struct intel_dp_mst_encoder *intel_mst = enc_to_mst(&encoder->base);
	struct intel_digital_port *intel_dig_port = intel_mst->primary;
	struct intel_dp *intel_dp = &intel_dig_port->dp;
	struct intel_connector *connector =
		to_intel_connector(old_conn_state->connector);

	DRM_DEBUG_KMS("%d\n", intel_dp->active_mst_links);

	/* this can fail */
	drm_dp_check_act_status(&intel_dp->mst_mgr);
	/* and this can also fail */
	drm_dp_update_payload_part2(&intel_dp->mst_mgr);

	drm_dp_mst_deallocate_vcpi(&intel_dp->mst_mgr, connector->port);

	intel_dp->active_mst_links--;

	intel_mst->connector = NULL;
	if (intel_dp->active_mst_links == 0) {
		intel_dig_port->base.post_disable(&intel_dig_port->base,
						  NULL, NULL);

		intel_dp_sink_dpms(intel_dp, DRM_MODE_DPMS_OFF);
	}
}

static void intel_mst_pre_enable_dp(struct intel_encoder *encoder,
				    struct intel_crtc_state *pipe_config,
				    struct drm_connector_state *conn_state)
{
	struct intel_dp_mst_encoder *intel_mst = enc_to_mst(&encoder->base);
	struct intel_digital_port *intel_dig_port = intel_mst->primary;
	struct intel_dp *intel_dp = &intel_dig_port->dp;
	struct drm_i915_private *dev_priv = to_i915(encoder->base.dev);
	enum port port = intel_dig_port->port;
	struct intel_connector *connector =
		to_intel_connector(conn_state->connector);
	int ret;
	uint32_t temp;

	/* MST encoders are bound to a crtc, not to a connector,
	 * force the mapping here for get_hw_state.
	 */
	connector->encoder = encoder;
	intel_mst->connector = connector;

	DRM_DEBUG_KMS("%d\n", intel_dp->active_mst_links);

	if (intel_dp->active_mst_links == 0)
		intel_dig_port->base.pre_enable(&intel_dig_port->base,
						pipe_config, NULL);

	ret = drm_dp_mst_allocate_vcpi(&intel_dp->mst_mgr,
				       connector->port,
				       pipe_config->pbn,
				       pipe_config->dp_m_n.tu);
	if (ret == false) {
		DRM_ERROR("failed to allocate vcpi\n");
		return;
	}


	intel_dp->active_mst_links++;
	temp = I915_READ(DP_TP_STATUS(port));
	I915_WRITE(DP_TP_STATUS(port), temp);

	ret = drm_dp_update_payload_part1(&intel_dp->mst_mgr);
}

static void intel_mst_enable_dp(struct intel_encoder *encoder,
				struct intel_crtc_state *pipe_config,
				struct drm_connector_state *conn_state)
{
	struct intel_dp_mst_encoder *intel_mst = enc_to_mst(&encoder->base);
	struct intel_digital_port *intel_dig_port = intel_mst->primary;
	struct intel_dp *intel_dp = &intel_dig_port->dp;
	struct drm_i915_private *dev_priv = to_i915(encoder->base.dev);
	enum port port = intel_dig_port->port;
	int ret;

	DRM_DEBUG_KMS("%d\n", intel_dp->active_mst_links);

	if (intel_wait_for_register(dev_priv,
				    DP_TP_STATUS(port),
				    DP_TP_STATUS_ACT_SENT,
				    DP_TP_STATUS_ACT_SENT,
				    1))
		DRM_ERROR("Timed out waiting for ACT sent\n");

	ret = drm_dp_check_act_status(&intel_dp->mst_mgr);

	ret = drm_dp_update_payload_part2(&intel_dp->mst_mgr);
	if (pipe_config->has_audio)
		intel_audio_codec_enable(encoder, pipe_config, conn_state);
}

static bool intel_dp_mst_enc_get_hw_state(struct intel_encoder *encoder,
				      enum pipe *pipe)
{
	struct intel_dp_mst_encoder *intel_mst = enc_to_mst(&encoder->base);
	*pipe = intel_mst->pipe;
	if (intel_mst->connector)
		return true;
	return false;
}

static void intel_dp_mst_enc_get_config(struct intel_encoder *encoder,
					struct intel_crtc_state *pipe_config)
{
	struct intel_dp_mst_encoder *intel_mst = enc_to_mst(&encoder->base);
	struct intel_digital_port *intel_dig_port = intel_mst->primary;
	struct intel_crtc *crtc = to_intel_crtc(pipe_config->base.crtc);
	struct drm_i915_private *dev_priv = to_i915(encoder->base.dev);
	enum transcoder cpu_transcoder = pipe_config->cpu_transcoder;
	u32 temp, flags = 0;

	pipe_config->has_audio =
		intel_ddi_is_audio_enabled(dev_priv, crtc);

	temp = I915_READ(TRANS_DDI_FUNC_CTL(cpu_transcoder));
	if (temp & TRANS_DDI_PHSYNC)
		flags |= DRM_MODE_FLAG_PHSYNC;
	else
		flags |= DRM_MODE_FLAG_NHSYNC;
	if (temp & TRANS_DDI_PVSYNC)
		flags |= DRM_MODE_FLAG_PVSYNC;
	else
		flags |= DRM_MODE_FLAG_NVSYNC;

	switch (temp & TRANS_DDI_BPC_MASK) {
	case TRANS_DDI_BPC_6:
		pipe_config->pipe_bpp = 18;
		break;
	case TRANS_DDI_BPC_8:
		pipe_config->pipe_bpp = 24;
		break;
	case TRANS_DDI_BPC_10:
		pipe_config->pipe_bpp = 30;
		break;
	case TRANS_DDI_BPC_12:
		pipe_config->pipe_bpp = 36;
		break;
	default:
		break;
	}
	pipe_config->base.adjusted_mode.flags |= flags;

	pipe_config->lane_count =
		((temp & DDI_PORT_WIDTH_MASK) >> DDI_PORT_WIDTH_SHIFT) + 1;

	intel_dp_get_m_n(crtc, pipe_config);

	intel_ddi_clock_get(&intel_dig_port->base, pipe_config);
}

static int intel_dp_mst_get_ddc_modes(struct drm_connector *connector)
{
	struct intel_connector *intel_connector = to_intel_connector(connector);
	struct intel_dp *intel_dp = intel_connector->mst_port;
	struct edid *edid;
	int ret;

	if (!intel_dp) {
		return intel_connector_update_modes(connector, NULL);
	}

	edid = drm_dp_mst_get_edid(connector, &intel_dp->mst_mgr, intel_connector->port);
	ret = intel_connector_update_modes(connector, edid);
	kfree(edid);

	return ret;
}

static enum drm_connector_status
intel_dp_mst_detect(struct drm_connector *connector, bool force)
{
	struct intel_connector *intel_connector = to_intel_connector(connector);
	struct intel_dp *intel_dp = intel_connector->mst_port;

	if (!intel_dp)
		return connector_status_disconnected;
	return drm_dp_mst_detect_port(connector, &intel_dp->mst_mgr, intel_connector->port);
}

static void
intel_dp_mst_connector_destroy(struct drm_connector *connector)
{
	struct intel_connector *intel_connector = to_intel_connector(connector);

	if (!IS_ERR_OR_NULL(intel_connector->edid))
		kfree(intel_connector->edid);

	drm_connector_cleanup(connector);
	kfree(connector);
}

static const struct drm_connector_funcs intel_dp_mst_connector_funcs = {
	.dpms = drm_atomic_helper_connector_dpms,
	.detect = intel_dp_mst_detect,
	.fill_modes = drm_helper_probe_single_connector_modes,
	.set_property = drm_atomic_helper_connector_set_property,
	.late_register = intel_connector_register,
	.early_unregister = intel_connector_unregister,
	.destroy = intel_dp_mst_connector_destroy,
	.atomic_destroy_state = drm_atomic_helper_connector_destroy_state,
	.atomic_duplicate_state = drm_atomic_helper_connector_duplicate_state,
};

static int intel_dp_mst_get_modes(struct drm_connector *connector)
{
	return intel_dp_mst_get_ddc_modes(connector);
}

static enum drm_mode_status
intel_dp_mst_mode_valid(struct drm_connector *connector,
			struct drm_display_mode *mode)
{
	struct intel_connector *intel_connector = to_intel_connector(connector);
	struct intel_dp *intel_dp = intel_connector->mst_port;
	int max_dotclk = to_i915(connector->dev)->max_dotclk_freq;
	int bpp = 24; /* MST uses fixed bpp */
	int max_rate, mode_rate, max_lanes, max_link_clock;

	max_link_clock = intel_dp_max_link_rate(intel_dp);
	max_lanes = intel_dp_max_lane_count(intel_dp);

	max_rate = intel_dp_max_data_rate(max_link_clock, max_lanes);
	mode_rate = intel_dp_link_required(mode->clock, bpp);

	/* TODO - validate mode against available PBN for link */
	if (mode->clock < 10000)
		return MODE_CLOCK_LOW;

	if (mode->flags & DRM_MODE_FLAG_DBLCLK)
		return MODE_H_ILLEGAL;

	if (mode_rate > max_rate || mode->clock > max_dotclk)
		return MODE_CLOCK_HIGH;

	return MODE_OK;
}

static struct drm_encoder *intel_mst_atomic_best_encoder(struct drm_connector *connector,
							 struct drm_connector_state *state)
{
	struct intel_connector *intel_connector = to_intel_connector(connector);
	struct intel_dp *intel_dp = intel_connector->mst_port;
	struct intel_crtc *crtc = to_intel_crtc(state->crtc);

	if (!intel_dp)
		return NULL;
	return &intel_dp->mst_encoders[crtc->pipe]->base.base;
}

static struct drm_encoder *intel_mst_best_encoder(struct drm_connector *connector)
{
	struct intel_connector *intel_connector = to_intel_connector(connector);
	struct intel_dp *intel_dp = intel_connector->mst_port;
	if (!intel_dp)
		return NULL;
	return &intel_dp->mst_encoders[0]->base.base;
}

static const struct drm_connector_helper_funcs intel_dp_mst_connector_helper_funcs = {
	.get_modes = intel_dp_mst_get_modes,
	.mode_valid = intel_dp_mst_mode_valid,
	.atomic_best_encoder = intel_mst_atomic_best_encoder,
	.best_encoder = intel_mst_best_encoder,
	.atomic_check = intel_dp_mst_atomic_check,
};

static void intel_dp_mst_encoder_destroy(struct drm_encoder *encoder)
{
	struct intel_dp_mst_encoder *intel_mst = enc_to_mst(encoder);

	drm_encoder_cleanup(encoder);
	kfree(intel_mst);
}

static const struct drm_encoder_funcs intel_dp_mst_enc_funcs = {
	.destroy = intel_dp_mst_encoder_destroy,
};

static bool intel_dp_mst_get_hw_state(struct intel_connector *connector)
{
	if (connector->encoder && connector->base.state->crtc) {
		enum pipe pipe;
		if (!connector->encoder->get_hw_state(connector->encoder, &pipe))
			return false;
		return true;
	}
	return false;
}

static void intel_connector_add_to_fbdev(struct intel_connector *connector)
{
#ifdef CONFIG_DRM_FBDEV_EMULATION
	struct drm_i915_private *dev_priv = to_i915(connector->base.dev);

	if (dev_priv->fbdev)
		drm_fb_helper_add_one_connector(&dev_priv->fbdev->helper,
						&connector->base);
#endif
}

static void intel_connector_remove_from_fbdev(struct intel_connector *connector)
{
#ifdef CONFIG_DRM_FBDEV_EMULATION
	struct drm_i915_private *dev_priv = to_i915(connector->base.dev);

	if (dev_priv->fbdev)
		drm_fb_helper_remove_one_connector(&dev_priv->fbdev->helper,
						   &connector->base);
#endif
}

static struct drm_connector *intel_dp_add_mst_connector(struct drm_dp_mst_topology_mgr *mgr, struct drm_dp_mst_port *port, const char *pathprop)
{
	struct intel_dp *intel_dp = container_of(mgr, struct intel_dp, mst_mgr);
	struct intel_digital_port *intel_dig_port = dp_to_dig_port(intel_dp);
	struct drm_device *dev = intel_dig_port->base.base.dev;
	struct intel_connector *intel_connector;
	struct drm_connector *connector;
	int i;

	intel_connector = intel_connector_alloc();
	if (!intel_connector)
		return NULL;

	connector = &intel_connector->base;
	drm_connector_init(dev, connector, &intel_dp_mst_connector_funcs, DRM_MODE_CONNECTOR_DisplayPort);
	drm_connector_helper_add(connector, &intel_dp_mst_connector_helper_funcs);

	intel_connector->get_hw_state = intel_dp_mst_get_hw_state;
	intel_connector->mst_port = intel_dp;
	intel_connector->port = port;

	for (i = PIPE_A; i <= PIPE_C; i++) {
		drm_mode_connector_attach_encoder(&intel_connector->base,
						  &intel_dp->mst_encoders[i]->base.base);
	}

	drm_object_attach_property(&connector->base, dev->mode_config.path_property, 0);
	drm_object_attach_property(&connector->base, dev->mode_config.tile_property, 0);

	drm_mode_connector_set_path_property(connector, pathprop);
	return connector;
}

static void intel_dp_register_mst_connector(struct drm_connector *connector)
{
	struct intel_connector *intel_connector = to_intel_connector(connector);
	struct drm_device *dev = connector->dev;

	drm_modeset_lock_all(dev);
	intel_connector_add_to_fbdev(intel_connector);
	drm_modeset_unlock_all(dev);

	drm_connector_register(&intel_connector->base);
}

static void intel_dp_destroy_mst_connector(struct drm_dp_mst_topology_mgr *mgr,
					   struct drm_connector *connector)
{
	struct intel_connector *intel_connector = to_intel_connector(connector);
	struct drm_device *dev = connector->dev;

	drm_connector_unregister(connector);

	/* need to nuke the connector */
	drm_modeset_lock_all(dev);
	intel_connector_remove_from_fbdev(intel_connector);
	intel_connector->mst_port = NULL;
	drm_modeset_unlock_all(dev);

	drm_connector_unreference(&intel_connector->base);
	DRM_DEBUG_KMS("\n");
}

static void intel_dp_mst_hotplug(struct drm_dp_mst_topology_mgr *mgr)
{
	struct intel_dp *intel_dp = container_of(mgr, struct intel_dp, mst_mgr);
	struct intel_digital_port *intel_dig_port = dp_to_dig_port(intel_dp);
	struct drm_device *dev = intel_dig_port->base.base.dev;

	drm_kms_helper_hotplug_event(dev);
}

static const struct drm_dp_mst_topology_cbs mst_cbs = {
	.add_connector = intel_dp_add_mst_connector,
	.register_connector = intel_dp_register_mst_connector,
	.destroy_connector = intel_dp_destroy_mst_connector,
	.hotplug = intel_dp_mst_hotplug,
};

static struct intel_dp_mst_encoder *
intel_dp_create_fake_mst_encoder(struct intel_digital_port *intel_dig_port, enum pipe pipe)
{
	struct intel_dp_mst_encoder *intel_mst;
	struct intel_encoder *intel_encoder;
	struct drm_device *dev = intel_dig_port->base.base.dev;

	intel_mst = kzalloc(sizeof(*intel_mst), GFP_KERNEL);

	if (!intel_mst)
		return NULL;

	intel_mst->pipe = pipe;
	intel_encoder = &intel_mst->base;
	intel_mst->primary = intel_dig_port;

	drm_encoder_init(dev, &intel_encoder->base, &intel_dp_mst_enc_funcs,
			 DRM_MODE_ENCODER_DPMST, "DP-MST %c", pipe_name(pipe));

	intel_encoder->type = INTEL_OUTPUT_DP_MST;
	intel_encoder->power_domain = intel_dig_port->base.power_domain;
	intel_encoder->port = intel_dig_port->port;
	intel_encoder->crtc_mask = 0x7;
	intel_encoder->cloneable = 0;

	intel_encoder->compute_config = intel_dp_mst_compute_config;
	intel_encoder->disable = intel_mst_disable_dp;
	intel_encoder->post_disable = intel_mst_post_disable_dp;
	intel_encoder->pre_enable = intel_mst_pre_enable_dp;
	intel_encoder->enable = intel_mst_enable_dp;
	intel_encoder->get_hw_state = intel_dp_mst_enc_get_hw_state;
	intel_encoder->get_config = intel_dp_mst_enc_get_config;

	return intel_mst;

}

static bool
intel_dp_create_fake_mst_encoders(struct intel_digital_port *intel_dig_port)
{
	int i;
	struct intel_dp *intel_dp = &intel_dig_port->dp;

	for (i = PIPE_A; i <= PIPE_C; i++)
		intel_dp->mst_encoders[i] = intel_dp_create_fake_mst_encoder(intel_dig_port, i);
	return true;
}

int
intel_dp_mst_encoder_init(struct intel_digital_port *intel_dig_port, int conn_base_id)
{
	struct intel_dp *intel_dp = &intel_dig_port->dp;
	struct drm_device *dev = intel_dig_port->base.base.dev;
	int ret;

	intel_dp->can_mst = true;
	intel_dp->mst_mgr.cbs = &mst_cbs;

	/* create encoders */
	intel_dp_create_fake_mst_encoders(intel_dig_port);
	ret = drm_dp_mst_topology_mgr_init(&intel_dp->mst_mgr, dev,
					   &intel_dp->aux, 16, 3, conn_base_id);
	if (ret) {
		intel_dp->can_mst = false;
		return ret;
	}
	return 0;
}

void
intel_dp_mst_encoder_cleanup(struct intel_digital_port *intel_dig_port)
{
	struct intel_dp *intel_dp = &intel_dig_port->dp;

	if (!intel_dp->can_mst)
		return;

	drm_dp_mst_topology_mgr_destroy(&intel_dp->mst_mgr);
	/* encoders will get killed by normal cleanup */
}<|MERGE_RESOLUTION|>--- conflicted
+++ resolved
@@ -56,12 +56,8 @@
 	 * for MST we always configure max link bw - the spec doesn't
 	 * seem to suggest we should do otherwise.
 	 */
-<<<<<<< HEAD
-	lane_count = drm_dp_max_lane_count(intel_dp->dpcd);
-=======
 	lane_count = intel_dp_max_lane_count(intel_dp);
 
->>>>>>> cd9f4688
 	pipe_config->lane_count = lane_count;
 
 	pipe_config->pipe_bpp = bpp;
