--- conflicted
+++ resolved
@@ -329,18 +329,13 @@
 		DRM_ERROR("%s: invalid msg: size(%zu), request(%x)\n",
 			__func__, msg->size, msg->request);
 		return -EINVAL;
-<<<<<<< HEAD
-=======
 	}
 
 	mutex_lock(&aux->mutex);
 	if (!aux->initted) {
 		ret = -EIO;
 		goto exit;
->>>>>>> df0cc57e
-	}
-
-	mutex_lock(&aux->mutex);
+	}
 
 	dp_aux_update_offset_and_segment(aux, msg);
 	dp_aux_transfer_helper(aux, msg, true);
