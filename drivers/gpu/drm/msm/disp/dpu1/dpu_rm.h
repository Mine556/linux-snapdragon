/* SPDX-License-Identifier: GPL-2.0-only */
/*
 * Copyright (c) 2016-2018, The Linux Foundation. All rights reserved.
 */

#ifndef __DPU_RM_H__
#define __DPU_RM_H__

#include <linux/list.h>

#include "msm_kms.h"
#include "dpu_hw_top.h"

struct dpu_global_state;

/**
 * struct dpu_rm - DPU dynamic hardware resource manager
 * @pingpong_blks: array of pingpong hardware resources
 * @mixer_blks: array of layer mixer hardware resources
 * @ctl_blks: array of ctl hardware resources
 * @hw_intf: array of intf hardware resources
<<<<<<< HEAD
=======
 * @hw_wb: array of wb hardware resources
>>>>>>> 88084a3d
 * @dspp_blks: array of dspp hardware resources
 */
struct dpu_rm {
	struct dpu_hw_blk *pingpong_blks[PINGPONG_MAX - PINGPONG_0];
	struct dpu_hw_blk *mixer_blks[LM_MAX - LM_0];
	struct dpu_hw_blk *ctl_blks[CTL_MAX - CTL_0];
	struct dpu_hw_intf *hw_intf[INTF_MAX - INTF_0];
<<<<<<< HEAD
	struct dpu_hw_blk *dspp_blks[DSPP_MAX - DSPP_0];
	struct dpu_hw_blk *merge_3d_blks[MERGE_3D_MAX - MERGE_3D_0];
=======
	struct dpu_hw_wb *hw_wb[WB_MAX - WB_0];
	struct dpu_hw_blk *dspp_blks[DSPP_MAX - DSPP_0];
	struct dpu_hw_blk *merge_3d_blks[MERGE_3D_MAX - MERGE_3D_0];
	struct dpu_hw_blk *dsc_blks[DSC_MAX - DSC_0];
>>>>>>> 88084a3d
};

/**
 * dpu_rm_init - Read hardware catalog and create reservation tracking objects
 *	for all HW blocks.
 * @rm: DPU Resource Manager handle
 * @cat: Pointer to hardware catalog
 * @mmio: mapped register io address of MDP
 * @Return: 0 on Success otherwise -ERROR
 */
int dpu_rm_init(struct dpu_rm *rm,
		struct dpu_mdss_cfg *cat,
		void __iomem *mmio);

/**
 * dpu_rm_destroy - Free all memory allocated by dpu_rm_init
 * @rm: DPU Resource Manager handle
 * @Return: 0 on Success otherwise -ERROR
 */
int dpu_rm_destroy(struct dpu_rm *rm);

/**
 * dpu_rm_reserve - Given a CRTC->Encoder->Connector display chain, analyze
 *	the use connections and user requirements, specified through related
 *	topology control properties, and reserve hardware blocks to that
 *	display chain.
 *	HW blocks can then be accessed through dpu_rm_get_* functions.
 *	HW Reservations should be released via dpu_rm_release_hw.
 * @rm: DPU Resource Manager handle
 * @drm_enc: DRM Encoder handle
 * @crtc_state: Proposed Atomic DRM CRTC State handle
 * @topology: Pointer to topology info for the display
 * @Return: 0 on Success otherwise -ERROR
 */
int dpu_rm_reserve(struct dpu_rm *rm,
		struct dpu_global_state *global_state,
		struct drm_encoder *drm_enc,
		struct drm_crtc_state *crtc_state,
		struct msm_display_topology topology);

/**
 * dpu_rm_reserve - Given the encoder for the display chain, release any
 *	HW blocks previously reserved for that use case.
 * @rm: DPU Resource Manager handle
 * @enc: DRM Encoder handle
 * @Return: 0 on Success otherwise -ERROR
 */
void dpu_rm_release(struct dpu_global_state *global_state,
		struct drm_encoder *enc);

/**
 * Get hw resources of the given type that are assigned to this encoder.
 */
int dpu_rm_get_assigned_resources(struct dpu_rm *rm,
	struct dpu_global_state *global_state, uint32_t enc_id,
	enum dpu_hw_blk_type type, struct dpu_hw_blk **blks, int blks_size);

/**
 * dpu_rm_get_intf - Return a struct dpu_hw_intf instance given it's index.
 * @rm: DPU Resource Manager handle
 * @intf_idx: INTF's index
 */
static inline struct dpu_hw_intf *dpu_rm_get_intf(struct dpu_rm *rm, enum dpu_intf intf_idx)
{
	return rm->hw_intf[intf_idx - INTF_0];
}

<<<<<<< HEAD
=======
/**
 * dpu_rm_get_wb - Return a struct dpu_hw_wb instance given it's index.
 * @rm: DPU Resource Manager handle
 * @wb_idx: WB index
 */
static inline struct dpu_hw_wb *dpu_rm_get_wb(struct dpu_rm *rm, enum dpu_wb wb_idx)
{
	return rm->hw_wb[wb_idx - WB_0];
}

>>>>>>> 88084a3d
#endif /* __DPU_RM_H__ */
<|MERGE_RESOLUTION|>--- conflicted
+++ resolved
@@ -19,10 +19,7 @@
  * @mixer_blks: array of layer mixer hardware resources
  * @ctl_blks: array of ctl hardware resources
  * @hw_intf: array of intf hardware resources
-<<<<<<< HEAD
-=======
  * @hw_wb: array of wb hardware resources
->>>>>>> 88084a3d
  * @dspp_blks: array of dspp hardware resources
  */
 struct dpu_rm {
@@ -30,15 +27,10 @@
 	struct dpu_hw_blk *mixer_blks[LM_MAX - LM_0];
 	struct dpu_hw_blk *ctl_blks[CTL_MAX - CTL_0];
 	struct dpu_hw_intf *hw_intf[INTF_MAX - INTF_0];
-<<<<<<< HEAD
-	struct dpu_hw_blk *dspp_blks[DSPP_MAX - DSPP_0];
-	struct dpu_hw_blk *merge_3d_blks[MERGE_3D_MAX - MERGE_3D_0];
-=======
 	struct dpu_hw_wb *hw_wb[WB_MAX - WB_0];
 	struct dpu_hw_blk *dspp_blks[DSPP_MAX - DSPP_0];
 	struct dpu_hw_blk *merge_3d_blks[MERGE_3D_MAX - MERGE_3D_0];
 	struct dpu_hw_blk *dsc_blks[DSC_MAX - DSC_0];
->>>>>>> 88084a3d
 };
 
 /**
@@ -106,8 +98,6 @@
 	return rm->hw_intf[intf_idx - INTF_0];
 }
 
-<<<<<<< HEAD
-=======
 /**
  * dpu_rm_get_wb - Return a struct dpu_hw_wb instance given it's index.
  * @rm: DPU Resource Manager handle
@@ -118,5 +108,4 @@
 	return rm->hw_wb[wb_idx - WB_0];
 }
 
->>>>>>> 88084a3d
 #endif /* __DPU_RM_H__ */
