--- conflicted
+++ resolved
@@ -1200,10 +1200,6 @@
 		INIT_LIST_HEAD(&u->ready_list);
 	}
 
-	/* total buffer bytes of all URBs plus the next queue;
-	 * referred in pcm.c
-	 */
-	ep->nominal_queue_size = maxsize * urb_packs * (ep->nurbs + 1);
 	return 0;
 
 out_of_memory:
@@ -1479,14 +1475,6 @@
 
 	if (snd_usb_endpoint_implicit_feedback_sink(ep) &&
 	    !(ep->chip->quirk_flags & QUIRK_FLAG_PLAYBACK_FIRST)) {
-<<<<<<< HEAD
-		for (i = 0; i < ep->nurbs; i++) {
-			struct snd_urb_ctx *ctx = ep->urb + i;
-			list_add_tail(&ctx->ready_list, &ep->ready_playback_urbs);
-		}
-
-=======
->>>>>>> df0cc57e
 		usb_audio_dbg(ep->chip, "No URB submission due to implicit fb sync\n");
 		i = 0;
 		goto fill_rest;
