/*
 * SLUB: A slab allocator that limits cache line use instead of queuing
 * objects in per cpu and per node lists.
 *
 * The allocator synchronizes using per slab locks and only
 * uses a centralized lock to manage a pool of partial slabs.
 *
 * (C) 2007 SGI, Christoph Lameter
 */

#include <linux/mm.h>
#include <linux/module.h>
#include <linux/bit_spinlock.h>
#include <linux/interrupt.h>
#include <linux/bitops.h>
#include <linux/slab.h>
#include <linux/proc_fs.h>
#include <linux/seq_file.h>
#include <linux/cpu.h>
#include <linux/cpuset.h>
#include <linux/mempolicy.h>
#include <linux/ctype.h>
#include <linux/debugobjects.h>
#include <linux/kallsyms.h>
#include <linux/memory.h>
#include <linux/math64.h>
#include <linux/fault-inject.h>

/*
 * Lock order:
 *   1. slab_lock(page)
 *   2. slab->list_lock
 *
 *   The slab_lock protects operations on the object of a particular
 *   slab and its metadata in the page struct. If the slab lock
 *   has been taken then no allocations nor frees can be performed
 *   on the objects in the slab nor can the slab be added or removed
 *   from the partial or full lists since this would mean modifying
 *   the page_struct of the slab.
 *
 *   The list_lock protects the partial and full list on each node and
 *   the partial slab counter. If taken then no new slabs may be added or
 *   removed from the lists nor make the number of partial slabs be modified.
 *   (Note that the total number of slabs is an atomic value that may be
 *   modified without taking the list lock).
 *
 *   The list_lock is a centralized lock and thus we avoid taking it as
 *   much as possible. As long as SLUB does not have to handle partial
 *   slabs, operations can continue without any centralized lock. F.e.
 *   allocating a long series of objects that fill up slabs does not require
 *   the list lock.
 *
 *   The lock order is sometimes inverted when we are trying to get a slab
 *   off a list. We take the list_lock and then look for a page on the list
 *   to use. While we do that objects in the slabs may be freed. We can
 *   only operate on the slab if we have also taken the slab_lock. So we use
 *   a slab_trylock() on the slab. If trylock was successful then no frees
 *   can occur anymore and we can use the slab for allocations etc. If the
 *   slab_trylock() does not succeed then frees are in progress in the slab and
 *   we must stay away from it for a while since we may cause a bouncing
 *   cacheline if we try to acquire the lock. So go onto the next slab.
 *   If all pages are busy then we may allocate a new slab instead of reusing
 *   a partial slab. A new slab has noone operating on it and thus there is
 *   no danger of cacheline contention.
 *
 *   Interrupts are disabled during allocation and deallocation in order to
 *   make the slab allocator safe to use in the context of an irq. In addition
 *   interrupts are disabled to ensure that the processor does not change
 *   while handling per_cpu slabs, due to kernel preemption.
 *
 * SLUB assigns one slab for allocation to each processor.
 * Allocations only occur from these slabs called cpu slabs.
 *
 * Slabs with free elements are kept on a partial list and during regular
 * operations no list for full slabs is used. If an object in a full slab is
 * freed then the slab will show up again on the partial lists.
 * We track full slabs for debugging purposes though because otherwise we
 * cannot scan all objects.
 *
 * Slabs are freed when they become empty. Teardown and setup is
 * minimal so we rely on the page allocators per cpu caches for
 * fast frees and allocs.
 *
 * Overloading of page flags that are otherwise used for LRU management.
 *
 * PageActive 		The slab is frozen and exempt from list processing.
 * 			This means that the slab is dedicated to a purpose
 * 			such as satisfying allocations for a specific
 * 			processor. Objects may be freed in the slab while
 * 			it is frozen but slab_free will then skip the usual
 * 			list operations. It is up to the processor holding
 * 			the slab to integrate the slab into the slab lists
 * 			when the slab is no longer needed.
 *
 * 			One use of this flag is to mark slabs that are
 * 			used for allocations. Then such a slab becomes a cpu
 * 			slab. The cpu slab may be equipped with an additional
 * 			freelist that allows lockless access to
 * 			free objects in addition to the regular freelist
 * 			that requires the slab lock.
 *
 * PageError		Slab requires special handling due to debug
 * 			options set. This moves	slab handling out of
 * 			the fast path and disables lockless freelists.
 */

#ifdef CONFIG_SLUB_DEBUG
#define SLABDEBUG 1
#else
#define SLABDEBUG 0
#endif

/*
 * Issues still to be resolved:
 *
 * - Support PAGE_ALLOC_DEBUG. Should be easy to do.
 *
 * - Variable sizing of the per node arrays
 */

/* Enable to test recovery from slab corruption on boot */
#undef SLUB_RESILIENCY_TEST

/*
 * Mininum number of partial slabs. These will be left on the partial
 * lists even if they are empty. kmem_cache_shrink may reclaim them.
 */
#define MIN_PARTIAL 5

/*
 * Maximum number of desirable partial slabs.
 * The existence of more partial slabs makes kmem_cache_shrink
 * sort the partial list by the number of objects in the.
 */
#define MAX_PARTIAL 10

#define DEBUG_DEFAULT_FLAGS (SLAB_DEBUG_FREE | SLAB_RED_ZONE | \
				SLAB_POISON | SLAB_STORE_USER)

/*
 * Set of flags that will prevent slab merging
 */
#define SLUB_NEVER_MERGE (SLAB_RED_ZONE | SLAB_POISON | SLAB_STORE_USER | \
		SLAB_TRACE | SLAB_DESTROY_BY_RCU)

#define SLUB_MERGE_SAME (SLAB_DEBUG_FREE | SLAB_RECLAIM_ACCOUNT | \
		SLAB_CACHE_DMA)

#ifndef ARCH_KMALLOC_MINALIGN
#define ARCH_KMALLOC_MINALIGN __alignof__(unsigned long long)
#endif

#ifndef ARCH_SLAB_MINALIGN
#define ARCH_SLAB_MINALIGN __alignof__(unsigned long long)
#endif

#define OO_SHIFT	16
#define OO_MASK		((1 << OO_SHIFT) - 1)
#define MAX_OBJS_PER_PAGE	65535 /* since page.objects is u16 */

/* Internal SLUB flags */
#define __OBJECT_POISON		0x80000000 /* Poison object */
#define __SYSFS_ADD_DEFERRED	0x40000000 /* Not yet visible via sysfs */

static int kmem_size = sizeof(struct kmem_cache);

#ifdef CONFIG_SMP
static struct notifier_block slab_notifier;
#endif

static enum {
	DOWN,		/* No slab functionality available */
	PARTIAL,	/* kmem_cache_open() works but kmalloc does not */
	UP,		/* Everything works but does not show up in sysfs */
	SYSFS		/* Sysfs up */
} slab_state = DOWN;

/* A list of all slab caches on the system */
static DECLARE_RWSEM(slub_lock);
static LIST_HEAD(slab_caches);

/*
 * Tracking user of a slab.
 */
struct track {
	unsigned long addr;	/* Called from address */
	int cpu;		/* Was running on cpu */
	int pid;		/* Pid context */
	unsigned long when;	/* When did the operation occur */
};

enum track_item { TRACK_ALLOC, TRACK_FREE };

#ifdef CONFIG_SLUB_DEBUG
static int sysfs_slab_add(struct kmem_cache *);
static int sysfs_slab_alias(struct kmem_cache *, const char *);
static void sysfs_slab_remove(struct kmem_cache *);

#else
static inline int sysfs_slab_add(struct kmem_cache *s) { return 0; }
static inline int sysfs_slab_alias(struct kmem_cache *s, const char *p)
							{ return 0; }
static inline void sysfs_slab_remove(struct kmem_cache *s)
{
	kfree(s);
}

#endif

static inline void stat(struct kmem_cache_cpu *c, enum stat_item si)
{
#ifdef CONFIG_SLUB_STATS
	c->stat[si]++;
#endif
}

/********************************************************************
 * 			Core slab cache functions
 *******************************************************************/

int slab_is_available(void)
{
	return slab_state >= UP;
}

static inline struct kmem_cache_node *get_node(struct kmem_cache *s, int node)
{
#ifdef CONFIG_NUMA
	return s->node[node];
#else
	return &s->local_node;
#endif
}

static inline struct kmem_cache_cpu *get_cpu_slab(struct kmem_cache *s, int cpu)
{
#ifdef CONFIG_SMP
	return s->cpu_slab[cpu];
#else
	return &s->cpu_slab;
#endif
}

/* Verify that a pointer has an address that is valid within a slab page */
static inline int check_valid_pointer(struct kmem_cache *s,
				struct page *page, const void *object)
{
	void *base;

	if (!object)
		return 1;

	base = page_address(page);
	if (object < base || object >= base + page->objects * s->size ||
		(object - base) % s->size) {
		return 0;
	}

	return 1;
}

/*
 * Slow version of get and set free pointer.
 *
 * This version requires touching the cache lines of kmem_cache which
 * we avoid to do in the fast alloc free paths. There we obtain the offset
 * from the page struct.
 */
static inline void *get_freepointer(struct kmem_cache *s, void *object)
{
	return *(void **)(object + s->offset);
}

static inline void set_freepointer(struct kmem_cache *s, void *object, void *fp)
{
	*(void **)(object + s->offset) = fp;
}

/* Loop over all objects in a slab */
#define for_each_object(__p, __s, __addr, __objects) \
	for (__p = (__addr); __p < (__addr) + (__objects) * (__s)->size;\
			__p += (__s)->size)

/* Scan freelist */
#define for_each_free_object(__p, __s, __free) \
	for (__p = (__free); __p; __p = get_freepointer((__s), __p))

/* Determine object index from a given position */
static inline int slab_index(void *p, struct kmem_cache *s, void *addr)
{
	return (p - addr) / s->size;
}

static inline struct kmem_cache_order_objects oo_make(int order,
						unsigned long size)
{
	struct kmem_cache_order_objects x = {
		(order << OO_SHIFT) + (PAGE_SIZE << order) / size
	};

	return x;
}

static inline int oo_order(struct kmem_cache_order_objects x)
{
	return x.x >> OO_SHIFT;
}

static inline int oo_objects(struct kmem_cache_order_objects x)
{
	return x.x & OO_MASK;
}

#ifdef CONFIG_SLUB_DEBUG
/*
 * Debug settings:
 */
#ifdef CONFIG_SLUB_DEBUG_ON
static int slub_debug = DEBUG_DEFAULT_FLAGS;
#else
static int slub_debug;
#endif

static char *slub_debug_slabs;

/*
 * Object debugging
 */
static void print_section(char *text, u8 *addr, unsigned int length)
{
	int i, offset;
	int newline = 1;
	char ascii[17];

	ascii[16] = 0;

	for (i = 0; i < length; i++) {
		if (newline) {
			printk(KERN_ERR "%8s 0x%p: ", text, addr + i);
			newline = 0;
		}
		printk(KERN_CONT " %02x", addr[i]);
		offset = i % 16;
		ascii[offset] = isgraph(addr[i]) ? addr[i] : '.';
		if (offset == 15) {
			printk(KERN_CONT " %s\n", ascii);
			newline = 1;
		}
	}
	if (!newline) {
		i %= 16;
		while (i < 16) {
			printk(KERN_CONT "   ");
			ascii[i] = ' ';
			i++;
		}
		printk(KERN_CONT " %s\n", ascii);
	}
}

static struct track *get_track(struct kmem_cache *s, void *object,
	enum track_item alloc)
{
	struct track *p;

	if (s->offset)
		p = object + s->offset + sizeof(void *);
	else
		p = object + s->inuse;

	return p + alloc;
}

static void set_track(struct kmem_cache *s, void *object,
			enum track_item alloc, unsigned long addr)
{
	struct track *p;

	if (s->offset)
		p = object + s->offset + sizeof(void *);
	else
		p = object + s->inuse;

	p += alloc;
	if (addr) {
		p->addr = addr;
		p->cpu = smp_processor_id();
		p->pid = current->pid;
		p->when = jiffies;
	} else
		memset(p, 0, sizeof(struct track));
}

static void init_tracking(struct kmem_cache *s, void *object)
{
	if (!(s->flags & SLAB_STORE_USER))
		return;

	set_track(s, object, TRACK_FREE, 0UL);
	set_track(s, object, TRACK_ALLOC, 0UL);
}

static void print_track(const char *s, struct track *t)
{
	if (!t->addr)
		return;

	printk(KERN_ERR "INFO: %s in %pS age=%lu cpu=%u pid=%d\n",
		s, (void *)t->addr, jiffies - t->when, t->cpu, t->pid);
}

static void print_tracking(struct kmem_cache *s, void *object)
{
	if (!(s->flags & SLAB_STORE_USER))
		return;

	print_track("Allocated", get_track(s, object, TRACK_ALLOC));
	print_track("Freed", get_track(s, object, TRACK_FREE));
}

static void print_page_info(struct page *page)
{
	printk(KERN_ERR "INFO: Slab 0x%p objects=%u used=%u fp=0x%p flags=0x%04lx\n",
		page, page->objects, page->inuse, page->freelist, page->flags);

}

static void slab_bug(struct kmem_cache *s, char *fmt, ...)
{
	va_list args;
	char buf[100];

	va_start(args, fmt);
	vsnprintf(buf, sizeof(buf), fmt, args);
	va_end(args);
	printk(KERN_ERR "========================================"
			"=====================================\n");
	printk(KERN_ERR "BUG %s: %s\n", s->name, buf);
	printk(KERN_ERR "----------------------------------------"
			"-------------------------------------\n\n");
}

static void slab_fix(struct kmem_cache *s, char *fmt, ...)
{
	va_list args;
	char buf[100];

	va_start(args, fmt);
	vsnprintf(buf, sizeof(buf), fmt, args);
	va_end(args);
	printk(KERN_ERR "FIX %s: %s\n", s->name, buf);
}

static void print_trailer(struct kmem_cache *s, struct page *page, u8 *p)
{
	unsigned int off;	/* Offset of last byte */
	u8 *addr = page_address(page);

	print_tracking(s, p);

	print_page_info(page);

	printk(KERN_ERR "INFO: Object 0x%p @offset=%tu fp=0x%p\n\n",
			p, p - addr, get_freepointer(s, p));

	if (p > addr + 16)
		print_section("Bytes b4", p - 16, 16);

	print_section("Object", p, min_t(unsigned long, s->objsize, PAGE_SIZE));

	if (s->flags & SLAB_RED_ZONE)
		print_section("Redzone", p + s->objsize,
			s->inuse - s->objsize);

	if (s->offset)
		off = s->offset + sizeof(void *);
	else
		off = s->inuse;

	if (s->flags & SLAB_STORE_USER)
		off += 2 * sizeof(struct track);

	if (off != s->size)
		/* Beginning of the filler is the free pointer */
		print_section("Padding", p + off, s->size - off);

	dump_stack();
}

static void object_err(struct kmem_cache *s, struct page *page,
			u8 *object, char *reason)
{
	slab_bug(s, "%s", reason);
	print_trailer(s, page, object);
}

static void slab_err(struct kmem_cache *s, struct page *page, char *fmt, ...)
{
	va_list args;
	char buf[100];

	va_start(args, fmt);
	vsnprintf(buf, sizeof(buf), fmt, args);
	va_end(args);
	slab_bug(s, "%s", buf);
	print_page_info(page);
	dump_stack();
}

static void init_object(struct kmem_cache *s, void *object, int active)
{
	u8 *p = object;

	if (s->flags & __OBJECT_POISON) {
		memset(p, POISON_FREE, s->objsize - 1);
		p[s->objsize - 1] = POISON_END;
	}

	if (s->flags & SLAB_RED_ZONE)
		memset(p + s->objsize,
			active ? SLUB_RED_ACTIVE : SLUB_RED_INACTIVE,
			s->inuse - s->objsize);
}

static u8 *check_bytes(u8 *start, unsigned int value, unsigned int bytes)
{
	while (bytes) {
		if (*start != (u8)value)
			return start;
		start++;
		bytes--;
	}
	return NULL;
}

static void restore_bytes(struct kmem_cache *s, char *message, u8 data,
						void *from, void *to)
{
	slab_fix(s, "Restoring 0x%p-0x%p=0x%x\n", from, to - 1, data);
	memset(from, data, to - from);
}

static int check_bytes_and_report(struct kmem_cache *s, struct page *page,
			u8 *object, char *what,
			u8 *start, unsigned int value, unsigned int bytes)
{
	u8 *fault;
	u8 *end;

	fault = check_bytes(start, value, bytes);
	if (!fault)
		return 1;

	end = start + bytes;
	while (end > fault && end[-1] == value)
		end--;

	slab_bug(s, "%s overwritten", what);
	printk(KERN_ERR "INFO: 0x%p-0x%p. First byte 0x%x instead of 0x%x\n",
					fault, end - 1, fault[0], value);
	print_trailer(s, page, object);

	restore_bytes(s, what, value, fault, end);
	return 0;
}

/*
 * Object layout:
 *
 * object address
 * 	Bytes of the object to be managed.
 * 	If the freepointer may overlay the object then the free
 * 	pointer is the first word of the object.
 *
 * 	Poisoning uses 0x6b (POISON_FREE) and the last byte is
 * 	0xa5 (POISON_END)
 *
 * object + s->objsize
 * 	Padding to reach word boundary. This is also used for Redzoning.
 * 	Padding is extended by another word if Redzoning is enabled and
 * 	objsize == inuse.
 *
 * 	We fill with 0xbb (RED_INACTIVE) for inactive objects and with
 * 	0xcc (RED_ACTIVE) for objects in use.
 *
 * object + s->inuse
 * 	Meta data starts here.
 *
 * 	A. Free pointer (if we cannot overwrite object on free)
 * 	B. Tracking data for SLAB_STORE_USER
 * 	C. Padding to reach required alignment boundary or at mininum
 * 		one word if debugging is on to be able to detect writes
 * 		before the word boundary.
 *
 *	Padding is done using 0x5a (POISON_INUSE)
 *
 * object + s->size
 * 	Nothing is used beyond s->size.
 *
 * If slabcaches are merged then the objsize and inuse boundaries are mostly
 * ignored. And therefore no slab options that rely on these boundaries
 * may be used with merged slabcaches.
 */

static int check_pad_bytes(struct kmem_cache *s, struct page *page, u8 *p)
{
	unsigned long off = s->inuse;	/* The end of info */

	if (s->offset)
		/* Freepointer is placed after the object. */
		off += sizeof(void *);

	if (s->flags & SLAB_STORE_USER)
		/* We also have user information there */
		off += 2 * sizeof(struct track);

	if (s->size == off)
		return 1;

	return check_bytes_and_report(s, page, p, "Object padding",
				p + off, POISON_INUSE, s->size - off);
}

/* Check the pad bytes at the end of a slab page */
static int slab_pad_check(struct kmem_cache *s, struct page *page)
{
	u8 *start;
	u8 *fault;
	u8 *end;
	int length;
	int remainder;

	if (!(s->flags & SLAB_POISON))
		return 1;

	start = page_address(page);
	length = (PAGE_SIZE << compound_order(page));
	end = start + length;
	remainder = length % s->size;
	if (!remainder)
		return 1;

	fault = check_bytes(end - remainder, POISON_INUSE, remainder);
	if (!fault)
		return 1;
	while (end > fault && end[-1] == POISON_INUSE)
		end--;

	slab_err(s, page, "Padding overwritten. 0x%p-0x%p", fault, end - 1);
	print_section("Padding", end - remainder, remainder);

	restore_bytes(s, "slab padding", POISON_INUSE, start, end);
	return 0;
}

static int check_object(struct kmem_cache *s, struct page *page,
					void *object, int active)
{
	u8 *p = object;
	u8 *endobject = object + s->objsize;

	if (s->flags & SLAB_RED_ZONE) {
		unsigned int red =
			active ? SLUB_RED_ACTIVE : SLUB_RED_INACTIVE;

		if (!check_bytes_and_report(s, page, object, "Redzone",
			endobject, red, s->inuse - s->objsize))
			return 0;
	} else {
		if ((s->flags & SLAB_POISON) && s->objsize < s->inuse) {
			check_bytes_and_report(s, page, p, "Alignment padding",
				endobject, POISON_INUSE, s->inuse - s->objsize);
		}
	}

	if (s->flags & SLAB_POISON) {
		if (!active && (s->flags & __OBJECT_POISON) &&
			(!check_bytes_and_report(s, page, p, "Poison", p,
					POISON_FREE, s->objsize - 1) ||
			 !check_bytes_and_report(s, page, p, "Poison",
				p + s->objsize - 1, POISON_END, 1)))
			return 0;
		/*
		 * check_pad_bytes cleans up on its own.
		 */
		check_pad_bytes(s, page, p);
	}

	if (!s->offset && active)
		/*
		 * Object and freepointer overlap. Cannot check
		 * freepointer while object is allocated.
		 */
		return 1;

	/* Check free pointer validity */
	if (!check_valid_pointer(s, page, get_freepointer(s, p))) {
		object_err(s, page, p, "Freepointer corrupt");
		/*
		 * No choice but to zap it and thus lose the remainder
		 * of the free objects in this slab. May cause
		 * another error because the object count is now wrong.
		 */
		set_freepointer(s, p, NULL);
		return 0;
	}
	return 1;
}

static int check_slab(struct kmem_cache *s, struct page *page)
{
	int maxobj;

	VM_BUG_ON(!irqs_disabled());

	if (!PageSlab(page)) {
		slab_err(s, page, "Not a valid slab page");
		return 0;
	}

	maxobj = (PAGE_SIZE << compound_order(page)) / s->size;
	if (page->objects > maxobj) {
		slab_err(s, page, "objects %u > max %u",
			s->name, page->objects, maxobj);
		return 0;
	}
	if (page->inuse > page->objects) {
		slab_err(s, page, "inuse %u > max %u",
			s->name, page->inuse, page->objects);
		return 0;
	}
	/* Slab_pad_check fixes things up after itself */
	slab_pad_check(s, page);
	return 1;
}

/*
 * Determine if a certain object on a page is on the freelist. Must hold the
 * slab lock to guarantee that the chains are in a consistent state.
 */
static int on_freelist(struct kmem_cache *s, struct page *page, void *search)
{
	int nr = 0;
	void *fp = page->freelist;
	void *object = NULL;
	unsigned long max_objects;

	while (fp && nr <= page->objects) {
		if (fp == search)
			return 1;
		if (!check_valid_pointer(s, page, fp)) {
			if (object) {
				object_err(s, page, object,
					"Freechain corrupt");
				set_freepointer(s, object, NULL);
				break;
			} else {
				slab_err(s, page, "Freepointer corrupt");
				page->freelist = NULL;
				page->inuse = page->objects;
				slab_fix(s, "Freelist cleared");
				return 0;
			}
			break;
		}
		object = fp;
		fp = get_freepointer(s, object);
		nr++;
	}

	max_objects = (PAGE_SIZE << compound_order(page)) / s->size;
	if (max_objects > MAX_OBJS_PER_PAGE)
		max_objects = MAX_OBJS_PER_PAGE;

	if (page->objects != max_objects) {
		slab_err(s, page, "Wrong number of objects. Found %d but "
			"should be %d", page->objects, max_objects);
		page->objects = max_objects;
		slab_fix(s, "Number of objects adjusted.");
	}
	if (page->inuse != page->objects - nr) {
		slab_err(s, page, "Wrong object count. Counter is %d but "
			"counted were %d", page->inuse, page->objects - nr);
		page->inuse = page->objects - nr;
		slab_fix(s, "Object count adjusted.");
	}
	return search == NULL;
}

static void trace(struct kmem_cache *s, struct page *page, void *object,
								int alloc)
{
	if (s->flags & SLAB_TRACE) {
		printk(KERN_INFO "TRACE %s %s 0x%p inuse=%d fp=0x%p\n",
			s->name,
			alloc ? "alloc" : "free",
			object, page->inuse,
			page->freelist);

		if (!alloc)
			print_section("Object", (void *)object, s->objsize);

		dump_stack();
	}
}

/*
 * Tracking of fully allocated slabs for debugging purposes.
 */
static void add_full(struct kmem_cache_node *n, struct page *page)
{
	spin_lock(&n->list_lock);
	list_add(&page->lru, &n->full);
	spin_unlock(&n->list_lock);
}

static void remove_full(struct kmem_cache *s, struct page *page)
{
	struct kmem_cache_node *n;

	if (!(s->flags & SLAB_STORE_USER))
		return;

	n = get_node(s, page_to_nid(page));

	spin_lock(&n->list_lock);
	list_del(&page->lru);
	spin_unlock(&n->list_lock);
}

/* Tracking of the number of slabs for debugging purposes */
static inline unsigned long slabs_node(struct kmem_cache *s, int node)
{
	struct kmem_cache_node *n = get_node(s, node);

	return atomic_long_read(&n->nr_slabs);
}

static inline void inc_slabs_node(struct kmem_cache *s, int node, int objects)
{
	struct kmem_cache_node *n = get_node(s, node);

	/*
	 * May be called early in order to allocate a slab for the
	 * kmem_cache_node structure. Solve the chicken-egg
	 * dilemma by deferring the increment of the count during
	 * bootstrap (see early_kmem_cache_node_alloc).
	 */
	if (!NUMA_BUILD || n) {
		atomic_long_inc(&n->nr_slabs);
		atomic_long_add(objects, &n->total_objects);
	}
}
static inline void dec_slabs_node(struct kmem_cache *s, int node, int objects)
{
	struct kmem_cache_node *n = get_node(s, node);

	atomic_long_dec(&n->nr_slabs);
	atomic_long_sub(objects, &n->total_objects);
}

/* Object debug checks for alloc/free paths */
static void setup_object_debug(struct kmem_cache *s, struct page *page,
								void *object)
{
	if (!(s->flags & (SLAB_STORE_USER|SLAB_RED_ZONE|__OBJECT_POISON)))
		return;

	init_object(s, object, 0);
	init_tracking(s, object);
}

static int alloc_debug_processing(struct kmem_cache *s, struct page *page,
					void *object, unsigned long addr)
{
	if (!check_slab(s, page))
		goto bad;

	if (!on_freelist(s, page, object)) {
		object_err(s, page, object, "Object already allocated");
		goto bad;
	}

	if (!check_valid_pointer(s, page, object)) {
		object_err(s, page, object, "Freelist Pointer check fails");
		goto bad;
	}

	if (!check_object(s, page, object, 0))
		goto bad;

	/* Success perform special debug activities for allocs */
	if (s->flags & SLAB_STORE_USER)
		set_track(s, object, TRACK_ALLOC, addr);
	trace(s, page, object, 1);
	init_object(s, object, 1);
	return 1;

bad:
	if (PageSlab(page)) {
		/*
		 * If this is a slab page then lets do the best we can
		 * to avoid issues in the future. Marking all objects
		 * as used avoids touching the remaining objects.
		 */
		slab_fix(s, "Marking all objects used");
		page->inuse = page->objects;
		page->freelist = NULL;
	}
	return 0;
}

static int free_debug_processing(struct kmem_cache *s, struct page *page,
					void *object, unsigned long addr)
{
	if (!check_slab(s, page))
		goto fail;

	if (!check_valid_pointer(s, page, object)) {
		slab_err(s, page, "Invalid object pointer 0x%p", object);
		goto fail;
	}

	if (on_freelist(s, page, object)) {
		object_err(s, page, object, "Object already free");
		goto fail;
	}

	if (!check_object(s, page, object, 1))
		return 0;

	if (unlikely(s != page->slab)) {
		if (!PageSlab(page)) {
			slab_err(s, page, "Attempt to free object(0x%p) "
				"outside of slab", object);
		} else if (!page->slab) {
			printk(KERN_ERR
				"SLUB <none>: no slab for object 0x%p.\n",
						object);
			dump_stack();
		} else
			object_err(s, page, object,
					"page slab pointer corrupt.");
		goto fail;
	}

	/* Special debug activities for freeing objects */
	if (!PageSlubFrozen(page) && !page->freelist)
		remove_full(s, page);
	if (s->flags & SLAB_STORE_USER)
		set_track(s, object, TRACK_FREE, addr);
	trace(s, page, object, 0);
	init_object(s, object, 0);
	return 1;

fail:
	slab_fix(s, "Object at 0x%p not freed", object);
	return 0;
}

static int __init setup_slub_debug(char *str)
{
	slub_debug = DEBUG_DEFAULT_FLAGS;
	if (*str++ != '=' || !*str)
		/*
		 * No options specified. Switch on full debugging.
		 */
		goto out;

	if (*str == ',')
		/*
		 * No options but restriction on slabs. This means full
		 * debugging for slabs matching a pattern.
		 */
		goto check_slabs;

	slub_debug = 0;
	if (*str == '-')
		/*
		 * Switch off all debugging measures.
		 */
		goto out;

	/*
	 * Determine which debug features should be switched on
	 */
	for (; *str && *str != ','; str++) {
		switch (tolower(*str)) {
		case 'f':
			slub_debug |= SLAB_DEBUG_FREE;
			break;
		case 'z':
			slub_debug |= SLAB_RED_ZONE;
			break;
		case 'p':
			slub_debug |= SLAB_POISON;
			break;
		case 'u':
			slub_debug |= SLAB_STORE_USER;
			break;
		case 't':
			slub_debug |= SLAB_TRACE;
			break;
		default:
			printk(KERN_ERR "slub_debug option '%c' "
				"unknown. skipped\n", *str);
		}
	}

check_slabs:
	if (*str == ',')
		slub_debug_slabs = str + 1;
out:
	return 1;
}

__setup("slub_debug", setup_slub_debug);

static unsigned long kmem_cache_flags(unsigned long objsize,
	unsigned long flags, const char *name,
	void (*ctor)(void *))
{
	/*
	 * Enable debugging if selected on the kernel commandline.
	 */
	if (slub_debug && (!slub_debug_slabs ||
	    strncmp(slub_debug_slabs, name, strlen(slub_debug_slabs)) == 0))
			flags |= slub_debug;

	return flags;
}
#else
static inline void setup_object_debug(struct kmem_cache *s,
			struct page *page, void *object) {}

static inline int alloc_debug_processing(struct kmem_cache *s,
	struct page *page, void *object, unsigned long addr) { return 0; }

static inline int free_debug_processing(struct kmem_cache *s,
	struct page *page, void *object, unsigned long addr) { return 0; }

static inline int slab_pad_check(struct kmem_cache *s, struct page *page)
			{ return 1; }
static inline int check_object(struct kmem_cache *s, struct page *page,
			void *object, int active) { return 1; }
static inline void add_full(struct kmem_cache_node *n, struct page *page) {}
static inline unsigned long kmem_cache_flags(unsigned long objsize,
	unsigned long flags, const char *name,
	void (*ctor)(void *))
{
	return flags;
}
#define slub_debug 0

static inline unsigned long slabs_node(struct kmem_cache *s, int node)
							{ return 0; }
static inline void inc_slabs_node(struct kmem_cache *s, int node,
							int objects) {}
static inline void dec_slabs_node(struct kmem_cache *s, int node,
							int objects) {}
#endif

/*
 * Slab allocation and freeing
 */
static inline struct page *alloc_slab_page(gfp_t flags, int node,
					struct kmem_cache_order_objects oo)
{
	int order = oo_order(oo);

	if (node == -1)
		return alloc_pages(flags, order);
	else
		return alloc_pages_node(node, flags, order);
}

static struct page *allocate_slab(struct kmem_cache *s, gfp_t flags, int node)
{
	struct page *page;
	struct kmem_cache_order_objects oo = s->oo;

	flags |= s->allocflags;

	page = alloc_slab_page(flags | __GFP_NOWARN | __GFP_NORETRY, node,
									oo);
	if (unlikely(!page)) {
		oo = s->min;
		/*
		 * Allocation may have failed due to fragmentation.
		 * Try a lower order alloc if possible
		 */
		page = alloc_slab_page(flags, node, oo);
		if (!page)
			return NULL;

		stat(get_cpu_slab(s, raw_smp_processor_id()), ORDER_FALLBACK);
	}
	page->objects = oo_objects(oo);
	mod_zone_page_state(page_zone(page),
		(s->flags & SLAB_RECLAIM_ACCOUNT) ?
		NR_SLAB_RECLAIMABLE : NR_SLAB_UNRECLAIMABLE,
		1 << oo_order(oo));

	return page;
}

static void setup_object(struct kmem_cache *s, struct page *page,
				void *object)
{
	setup_object_debug(s, page, object);
	if (unlikely(s->ctor))
		s->ctor(object);
}

static struct page *new_slab(struct kmem_cache *s, gfp_t flags, int node)
{
	struct page *page;
	void *start;
	void *last;
	void *p;

	BUG_ON(flags & GFP_SLAB_BUG_MASK);

	page = allocate_slab(s,
		flags & (GFP_RECLAIM_MASK | GFP_CONSTRAINT_MASK), node);
	if (!page)
		goto out;

	inc_slabs_node(s, page_to_nid(page), page->objects);
	page->slab = s;
	page->flags |= 1 << PG_slab;
	if (s->flags & (SLAB_DEBUG_FREE | SLAB_RED_ZONE | SLAB_POISON |
			SLAB_STORE_USER | SLAB_TRACE))
		__SetPageSlubDebug(page);

	start = page_address(page);

	if (unlikely(s->flags & SLAB_POISON))
		memset(start, POISON_INUSE, PAGE_SIZE << compound_order(page));

	last = start;
	for_each_object(p, s, start, page->objects) {
		setup_object(s, page, last);
		set_freepointer(s, last, p);
		last = p;
	}
	setup_object(s, page, last);
	set_freepointer(s, last, NULL);

	page->freelist = start;
	page->inuse = 0;
out:
	return page;
}

static void __free_slab(struct kmem_cache *s, struct page *page)
{
	int order = compound_order(page);
	int pages = 1 << order;

	if (unlikely(SLABDEBUG && PageSlubDebug(page))) {
		void *p;

		slab_pad_check(s, page);
		for_each_object(p, s, page_address(page),
						page->objects)
			check_object(s, page, p, 0);
		__ClearPageSlubDebug(page);
	}

	mod_zone_page_state(page_zone(page),
		(s->flags & SLAB_RECLAIM_ACCOUNT) ?
		NR_SLAB_RECLAIMABLE : NR_SLAB_UNRECLAIMABLE,
		-pages);

	__ClearPageSlab(page);
	reset_page_mapcount(page);
	__free_pages(page, order);
}

static void rcu_free_slab(struct rcu_head *h)
{
	struct page *page;

	page = container_of((struct list_head *)h, struct page, lru);
	__free_slab(page->slab, page);
}

static void free_slab(struct kmem_cache *s, struct page *page)
{
	if (unlikely(s->flags & SLAB_DESTROY_BY_RCU)) {
		/*
		 * RCU free overloads the RCU head over the LRU
		 */
		struct rcu_head *head = (void *)&page->lru;

		call_rcu(head, rcu_free_slab);
	} else
		__free_slab(s, page);
}

static void discard_slab(struct kmem_cache *s, struct page *page)
{
	dec_slabs_node(s, page_to_nid(page), page->objects);
	free_slab(s, page);
}

/*
 * Per slab locking using the pagelock
 */
static __always_inline void slab_lock(struct page *page)
{
	bit_spin_lock(PG_locked, &page->flags);
}

static __always_inline void slab_unlock(struct page *page)
{
	__bit_spin_unlock(PG_locked, &page->flags);
}

static __always_inline int slab_trylock(struct page *page)
{
	int rc = 1;

	rc = bit_spin_trylock(PG_locked, &page->flags);
	return rc;
}

/*
 * Management of partially allocated slabs
 */
static void add_partial(struct kmem_cache_node *n,
				struct page *page, int tail)
{
	spin_lock(&n->list_lock);
	n->nr_partial++;
	if (tail)
		list_add_tail(&page->lru, &n->partial);
	else
		list_add(&page->lru, &n->partial);
	spin_unlock(&n->list_lock);
}

static void remove_partial(struct kmem_cache *s, struct page *page)
{
	struct kmem_cache_node *n = get_node(s, page_to_nid(page));

	spin_lock(&n->list_lock);
	list_del(&page->lru);
	n->nr_partial--;
	spin_unlock(&n->list_lock);
}

/*
 * Lock slab and remove from the partial list.
 *
 * Must hold list_lock.
 */
static inline int lock_and_freeze_slab(struct kmem_cache_node *n,
							struct page *page)
{
	if (slab_trylock(page)) {
		list_del(&page->lru);
		n->nr_partial--;
		__SetPageSlubFrozen(page);
		return 1;
	}
	return 0;
}

/*
 * Try to allocate a partial slab from a specific node.
 */
static struct page *get_partial_node(struct kmem_cache_node *n)
{
	struct page *page;

	/*
	 * Racy check. If we mistakenly see no partial slabs then we
	 * just allocate an empty slab. If we mistakenly try to get a
	 * partial slab and there is none available then get_partials()
	 * will return NULL.
	 */
	if (!n || !n->nr_partial)
		return NULL;

	spin_lock(&n->list_lock);
	list_for_each_entry(page, &n->partial, lru)
		if (lock_and_freeze_slab(n, page))
			goto out;
	page = NULL;
out:
	spin_unlock(&n->list_lock);
	return page;
}

/*
 * Get a page from somewhere. Search in increasing NUMA distances.
 */
static struct page *get_any_partial(struct kmem_cache *s, gfp_t flags)
{
#ifdef CONFIG_NUMA
	struct zonelist *zonelist;
	struct zoneref *z;
	struct zone *zone;
	enum zone_type high_zoneidx = gfp_zone(flags);
	struct page *page;

	/*
	 * The defrag ratio allows a configuration of the tradeoffs between
	 * inter node defragmentation and node local allocations. A lower
	 * defrag_ratio increases the tendency to do local allocations
	 * instead of attempting to obtain partial slabs from other nodes.
	 *
	 * If the defrag_ratio is set to 0 then kmalloc() always
	 * returns node local objects. If the ratio is higher then kmalloc()
	 * may return off node objects because partial slabs are obtained
	 * from other nodes and filled up.
	 *
	 * If /sys/kernel/slab/xx/defrag_ratio is set to 100 (which makes
	 * defrag_ratio = 1000) then every (well almost) allocation will
	 * first attempt to defrag slab caches on other nodes. This means
	 * scanning over all nodes to look for partial slabs which may be
	 * expensive if we do it every time we are trying to find a slab
	 * with available objects.
	 */
	if (!s->remote_node_defrag_ratio ||
			get_cycles() % 1024 > s->remote_node_defrag_ratio)
		return NULL;

	zonelist = node_zonelist(slab_node(current->mempolicy), flags);
	for_each_zone_zonelist(zone, z, zonelist, high_zoneidx) {
		struct kmem_cache_node *n;

		n = get_node(s, zone_to_nid(zone));

		if (n && cpuset_zone_allowed_hardwall(zone, flags) &&
				n->nr_partial > n->min_partial) {
			page = get_partial_node(n);
			if (page)
				return page;
		}
	}
#endif
	return NULL;
}

/*
 * Get a partial page, lock it and return it.
 */
static struct page *get_partial(struct kmem_cache *s, gfp_t flags, int node)
{
	struct page *page;
	int searchnode = (node == -1) ? numa_node_id() : node;

	page = get_partial_node(get_node(s, searchnode));
	if (page || (flags & __GFP_THISNODE))
		return page;

	return get_any_partial(s, flags);
}

/*
 * Move a page back to the lists.
 *
 * Must be called with the slab lock held.
 *
 * On exit the slab lock will have been dropped.
 */
static void unfreeze_slab(struct kmem_cache *s, struct page *page, int tail)
{
	struct kmem_cache_node *n = get_node(s, page_to_nid(page));
	struct kmem_cache_cpu *c = get_cpu_slab(s, smp_processor_id());

	__ClearPageSlubFrozen(page);
	if (page->inuse) {

		if (page->freelist) {
			add_partial(n, page, tail);
			stat(c, tail ? DEACTIVATE_TO_TAIL : DEACTIVATE_TO_HEAD);
		} else {
			stat(c, DEACTIVATE_FULL);
			if (SLABDEBUG && PageSlubDebug(page) &&
						(s->flags & SLAB_STORE_USER))
				add_full(n, page);
		}
		slab_unlock(page);
	} else {
		stat(c, DEACTIVATE_EMPTY);
		if (n->nr_partial < n->min_partial) {
			/*
			 * Adding an empty slab to the partial slabs in order
			 * to avoid page allocator overhead. This slab needs
			 * to come after the other slabs with objects in
			 * so that the others get filled first. That way the
			 * size of the partial list stays small.
			 *
			 * kmem_cache_shrink can reclaim any empty slabs from
			 * the partial list.
			 */
			add_partial(n, page, 1);
			slab_unlock(page);
		} else {
			slab_unlock(page);
			stat(get_cpu_slab(s, raw_smp_processor_id()), FREE_SLAB);
			discard_slab(s, page);
		}
	}
}

/*
 * Remove the cpu slab
 */
static void deactivate_slab(struct kmem_cache *s, struct kmem_cache_cpu *c)
{
	struct page *page = c->page;
	int tail = 1;

	if (page->freelist)
		stat(c, DEACTIVATE_REMOTE_FREES);
	/*
	 * Merge cpu freelist into slab freelist. Typically we get here
	 * because both freelists are empty. So this is unlikely
	 * to occur.
	 */
	while (unlikely(c->freelist)) {
		void **object;

		tail = 0;	/* Hot objects. Put the slab first */

		/* Retrieve object from cpu_freelist */
		object = c->freelist;
		c->freelist = c->freelist[c->offset];

		/* And put onto the regular freelist */
		object[c->offset] = page->freelist;
		page->freelist = object;
		page->inuse--;
	}
	c->page = NULL;
	unfreeze_slab(s, page, tail);
}

static inline void flush_slab(struct kmem_cache *s, struct kmem_cache_cpu *c)
{
	stat(c, CPUSLAB_FLUSH);
	slab_lock(c->page);
	deactivate_slab(s, c);
}

/*
 * Flush cpu slab.
 *
 * Called from IPI handler with interrupts disabled.
 */
static inline void __flush_cpu_slab(struct kmem_cache *s, int cpu)
{
	struct kmem_cache_cpu *c = get_cpu_slab(s, cpu);

	if (likely(c && c->page))
		flush_slab(s, c);
}

static void flush_cpu_slab(void *d)
{
	struct kmem_cache *s = d;

	__flush_cpu_slab(s, smp_processor_id());
}

static void flush_all(struct kmem_cache *s)
{
	on_each_cpu(flush_cpu_slab, s, 1);
}

/*
 * Check if the objects in a per cpu structure fit numa
 * locality expectations.
 */
static inline int node_match(struct kmem_cache_cpu *c, int node)
{
#ifdef CONFIG_NUMA
	if (node != -1 && c->node != node)
		return 0;
#endif
	return 1;
}

/*
 * Slow path. The lockless freelist is empty or we need to perform
 * debugging duties.
 *
 * Interrupts are disabled.
 *
 * Processing is still very fast if new objects have been freed to the
 * regular freelist. In that case we simply take over the regular freelist
 * as the lockless freelist and zap the regular freelist.
 *
 * If that is not working then we fall back to the partial lists. We take the
 * first element of the freelist as the object to allocate now and move the
 * rest of the freelist to the lockless freelist.
 *
 * And if we were unable to get a new slab from the partial slab lists then
 * we need to allocate a new slab. This is the slowest path since it involves
 * a call to the page allocator and the setup of a new slab.
 */
static void *__slab_alloc(struct kmem_cache *s, gfp_t gfpflags, int node,
			  unsigned long addr, struct kmem_cache_cpu *c)
{
	void **object;
	struct page *new;

	/* We handle __GFP_ZERO in the caller */
	gfpflags &= ~__GFP_ZERO;

	if (!c->page)
		goto new_slab;

	slab_lock(c->page);
	if (unlikely(!node_match(c, node)))
		goto another_slab;

	stat(c, ALLOC_REFILL);

load_freelist:
	object = c->page->freelist;
	if (unlikely(!object))
		goto another_slab;
	if (unlikely(SLABDEBUG && PageSlubDebug(c->page)))
		goto debug;

	c->freelist = object[c->offset];
	c->page->inuse = c->page->objects;
	c->page->freelist = NULL;
	c->node = page_to_nid(c->page);
unlock_out:
	slab_unlock(c->page);
	stat(c, ALLOC_SLOWPATH);
	return object;

another_slab:
	deactivate_slab(s, c);

new_slab:
	new = get_partial(s, gfpflags, node);
	if (new) {
		c->page = new;
		stat(c, ALLOC_FROM_PARTIAL);
		goto load_freelist;
	}

	if (gfpflags & __GFP_WAIT)
		local_irq_enable();

	new = new_slab(s, gfpflags, node);

	if (gfpflags & __GFP_WAIT)
		local_irq_disable();

	if (new) {
		c = get_cpu_slab(s, smp_processor_id());
		stat(c, ALLOC_SLAB);
		if (c->page)
			flush_slab(s, c);
		slab_lock(new);
		__SetPageSlubFrozen(new);
		c->page = new;
		goto load_freelist;
	}
	return NULL;
debug:
	if (!alloc_debug_processing(s, c->page, object, addr))
		goto another_slab;

	c->page->inuse++;
	c->page->freelist = object[c->offset];
	c->node = -1;
	goto unlock_out;
}

/*
 * Inlined fastpath so that allocation functions (kmalloc, kmem_cache_alloc)
 * have the fastpath folded into their functions. So no function call
 * overhead for requests that can be satisfied on the fastpath.
 *
 * The fastpath works by first checking if the lockless freelist can be used.
 * If not then __slab_alloc is called for slow processing.
 *
 * Otherwise we can simply pick the next object from the lockless free list.
 */
static __always_inline void *slab_alloc(struct kmem_cache *s,
		gfp_t gfpflags, int node, unsigned long addr)
{
	void **object;
	struct kmem_cache_cpu *c;
	unsigned long flags;
	unsigned int objsize;

	might_sleep_if(gfpflags & __GFP_WAIT);

	if (should_failslab(s->objsize, gfpflags))
		return NULL;

	local_irq_save(flags);
	c = get_cpu_slab(s, smp_processor_id());
	objsize = c->objsize;
	if (unlikely(!c->freelist || !node_match(c, node)))

		object = __slab_alloc(s, gfpflags, node, addr, c);

	else {
		object = c->freelist;
		c->freelist = object[c->offset];
		stat(c, ALLOC_FASTPATH);
	}
	local_irq_restore(flags);

	if (unlikely((gfpflags & __GFP_ZERO) && object))
		memset(object, 0, objsize);

	return object;
}

void *kmem_cache_alloc(struct kmem_cache *s, gfp_t gfpflags)
{
	return slab_alloc(s, gfpflags, -1, _RET_IP_);
}
EXPORT_SYMBOL(kmem_cache_alloc);

#ifdef CONFIG_NUMA
void *kmem_cache_alloc_node(struct kmem_cache *s, gfp_t gfpflags, int node)
{
	return slab_alloc(s, gfpflags, node, _RET_IP_);
}
EXPORT_SYMBOL(kmem_cache_alloc_node);
#endif

/*
 * Slow patch handling. This may still be called frequently since objects
 * have a longer lifetime than the cpu slabs in most processing loads.
 *
 * So we still attempt to reduce cache line usage. Just take the slab
 * lock and free the item. If there is no additional partial page
 * handling required then we can return immediately.
 */
static void __slab_free(struct kmem_cache *s, struct page *page,
			void *x, unsigned long addr, unsigned int offset)
{
	void *prior;
	void **object = (void *)x;
	struct kmem_cache_cpu *c;

	c = get_cpu_slab(s, raw_smp_processor_id());
	stat(c, FREE_SLOWPATH);
	slab_lock(page);

	if (unlikely(SLABDEBUG && PageSlubDebug(page)))
		goto debug;

checks_ok:
	prior = object[offset] = page->freelist;
	page->freelist = object;
	page->inuse--;

	if (unlikely(PageSlubFrozen(page))) {
		stat(c, FREE_FROZEN);
		goto out_unlock;
	}

	if (unlikely(!page->inuse))
		goto slab_empty;

	/*
	 * Objects left in the slab. If it was not on the partial list before
	 * then add it.
	 */
	if (unlikely(!prior)) {
		add_partial(get_node(s, page_to_nid(page)), page, 1);
		stat(c, FREE_ADD_PARTIAL);
	}

out_unlock:
	slab_unlock(page);
	return;

slab_empty:
	if (prior) {
		/*
		 * Slab still on the partial list.
		 */
		remove_partial(s, page);
		stat(c, FREE_REMOVE_PARTIAL);
	}
	slab_unlock(page);
	stat(c, FREE_SLAB);
	discard_slab(s, page);
	return;

debug:
	if (!free_debug_processing(s, page, x, addr))
		goto out_unlock;
	goto checks_ok;
}

/*
 * Fastpath with forced inlining to produce a kfree and kmem_cache_free that
 * can perform fastpath freeing without additional function calls.
 *
 * The fastpath is only possible if we are freeing to the current cpu slab
 * of this processor. This typically the case if we have just allocated
 * the item before.
 *
 * If fastpath is not possible then fall back to __slab_free where we deal
 * with all sorts of special processing.
 */
static __always_inline void slab_free(struct kmem_cache *s,
			struct page *page, void *x, unsigned long addr)
{
	void **object = (void *)x;
	struct kmem_cache_cpu *c;
	unsigned long flags;

	local_irq_save(flags);
	c = get_cpu_slab(s, smp_processor_id());
	debug_check_no_locks_freed(object, c->objsize);
	if (!(s->flags & SLAB_DEBUG_OBJECTS))
		debug_check_no_obj_freed(object, s->objsize);
	if (likely(page == c->page && c->node >= 0)) {
		object[c->offset] = c->freelist;
		c->freelist = object;
		stat(c, FREE_FASTPATH);
	} else
		__slab_free(s, page, x, addr, c->offset);

	local_irq_restore(flags);
}

void kmem_cache_free(struct kmem_cache *s, void *x)
{
	struct page *page;

	page = virt_to_head_page(x);

	slab_free(s, page, x, _RET_IP_);
}
EXPORT_SYMBOL(kmem_cache_free);

/* Figure out on which slab page the object resides */
static struct page *get_object_page(const void *x)
{
	struct page *page = virt_to_head_page(x);

	if (!PageSlab(page))
		return NULL;

	return page;
}

/*
 * Object placement in a slab is made very easy because we always start at
 * offset 0. If we tune the size of the object to the alignment then we can
 * get the required alignment by putting one properly sized object after
 * another.
 *
 * Notice that the allocation order determines the sizes of the per cpu
 * caches. Each processor has always one slab available for allocations.
 * Increasing the allocation order reduces the number of times that slabs
 * must be moved on and off the partial lists and is therefore a factor in
 * locking overhead.
 */

/*
 * Mininum / Maximum order of slab pages. This influences locking overhead
 * and slab fragmentation. A higher order reduces the number of partial slabs
 * and increases the number of allocations possible without having to
 * take the list_lock.
 */
static int slub_min_order;
static int slub_max_order = PAGE_ALLOC_COSTLY_ORDER;
static int slub_min_objects;

/*
 * Merge control. If this is set then no merging of slab caches will occur.
 * (Could be removed. This was introduced to pacify the merge skeptics.)
 */
static int slub_nomerge;

/*
 * Calculate the order of allocation given an slab object size.
 *
 * The order of allocation has significant impact on performance and other
 * system components. Generally order 0 allocations should be preferred since
 * order 0 does not cause fragmentation in the page allocator. Larger objects
 * be problematic to put into order 0 slabs because there may be too much
 * unused space left. We go to a higher order if more than 1/16th of the slab
 * would be wasted.
 *
 * In order to reach satisfactory performance we must ensure that a minimum
 * number of objects is in one slab. Otherwise we may generate too much
 * activity on the partial lists which requires taking the list_lock. This is
 * less a concern for large slabs though which are rarely used.
 *
 * slub_max_order specifies the order where we begin to stop considering the
 * number of objects in a slab as critical. If we reach slub_max_order then
 * we try to keep the page order as low as possible. So we accept more waste
 * of space in favor of a small page order.
 *
 * Higher order allocations also allow the placement of more objects in a
 * slab and thereby reduce object handling overhead. If the user has
 * requested a higher mininum order then we start with that one instead of
 * the smallest order which will fit the object.
 */
static inline int slab_order(int size, int min_objects,
				int max_order, int fract_leftover)
{
	int order;
	int rem;
	int min_order = slub_min_order;

	if ((PAGE_SIZE << min_order) / size > MAX_OBJS_PER_PAGE)
		return get_order(size * MAX_OBJS_PER_PAGE) - 1;

	for (order = max(min_order,
				fls(min_objects * size - 1) - PAGE_SHIFT);
			order <= max_order; order++) {

		unsigned long slab_size = PAGE_SIZE << order;

		if (slab_size < min_objects * size)
			continue;

		rem = slab_size % size;

		if (rem <= slab_size / fract_leftover)
			break;

	}

	return order;
}

static inline int calculate_order(int size)
{
	int order;
	int min_objects;
	int fraction;

	/*
	 * Attempt to find best configuration for a slab. This
	 * works by first attempting to generate a layout with
	 * the best configuration and backing off gradually.
	 *
	 * First we reduce the acceptable waste in a slab. Then
	 * we reduce the minimum objects required in a slab.
	 */
	min_objects = slub_min_objects;
	if (!min_objects)
		min_objects = 4 * (fls(nr_cpu_ids) + 1);
	while (min_objects > 1) {
		fraction = 16;
		while (fraction >= 4) {
			order = slab_order(size, min_objects,
						slub_max_order, fraction);
			if (order <= slub_max_order)
				return order;
			fraction /= 2;
		}
		min_objects /= 2;
	}

	/*
	 * We were unable to place multiple objects in a slab. Now
	 * lets see if we can place a single object there.
	 */
	order = slab_order(size, 1, slub_max_order, 1);
	if (order <= slub_max_order)
		return order;

	/*
	 * Doh this slab cannot be placed using slub_max_order.
	 */
	order = slab_order(size, 1, MAX_ORDER, 1);
	if (order <= MAX_ORDER)
		return order;
	return -ENOSYS;
}

/*
 * Figure out what the alignment of the objects will be.
 */
static unsigned long calculate_alignment(unsigned long flags,
		unsigned long align, unsigned long size)
{
	/*
	 * If the user wants hardware cache aligned objects then follow that
	 * suggestion if the object is sufficiently large.
	 *
	 * The hardware cache alignment cannot override the specified
	 * alignment though. If that is greater then use it.
	 */
	if (flags & SLAB_HWCACHE_ALIGN) {
		unsigned long ralign = cache_line_size();
		while (size <= ralign / 2)
			ralign /= 2;
		align = max(align, ralign);
	}

	if (align < ARCH_SLAB_MINALIGN)
		align = ARCH_SLAB_MINALIGN;

	return ALIGN(align, sizeof(void *));
}

static void init_kmem_cache_cpu(struct kmem_cache *s,
			struct kmem_cache_cpu *c)
{
	c->page = NULL;
	c->freelist = NULL;
	c->node = 0;
	c->offset = s->offset / sizeof(void *);
	c->objsize = s->objsize;
#ifdef CONFIG_SLUB_STATS
	memset(c->stat, 0, NR_SLUB_STAT_ITEMS * sizeof(unsigned));
#endif
}

static void
init_kmem_cache_node(struct kmem_cache_node *n, struct kmem_cache *s)
{
	n->nr_partial = 0;

	/*
	 * The larger the object size is, the more pages we want on the partial
	 * list to avoid pounding the page allocator excessively.
	 */
	n->min_partial = ilog2(s->size);
	if (n->min_partial < MIN_PARTIAL)
		n->min_partial = MIN_PARTIAL;
	else if (n->min_partial > MAX_PARTIAL)
		n->min_partial = MAX_PARTIAL;

	spin_lock_init(&n->list_lock);
	INIT_LIST_HEAD(&n->partial);
#ifdef CONFIG_SLUB_DEBUG
	atomic_long_set(&n->nr_slabs, 0);
	atomic_long_set(&n->total_objects, 0);
	INIT_LIST_HEAD(&n->full);
#endif
}

#ifdef CONFIG_SMP
/*
 * Per cpu array for per cpu structures.
 *
 * The per cpu array places all kmem_cache_cpu structures from one processor
 * close together meaning that it becomes possible that multiple per cpu
 * structures are contained in one cacheline. This may be particularly
 * beneficial for the kmalloc caches.
 *
 * A desktop system typically has around 60-80 slabs. With 100 here we are
 * likely able to get per cpu structures for all caches from the array defined
 * here. We must be able to cover all kmalloc caches during bootstrap.
 *
 * If the per cpu array is exhausted then fall back to kmalloc
 * of individual cachelines. No sharing is possible then.
 */
#define NR_KMEM_CACHE_CPU 100

static DEFINE_PER_CPU(struct kmem_cache_cpu,
				kmem_cache_cpu)[NR_KMEM_CACHE_CPU];

static DEFINE_PER_CPU(struct kmem_cache_cpu *, kmem_cache_cpu_free);
static DECLARE_BITMAP(kmem_cach_cpu_free_init_once, CONFIG_NR_CPUS);

static struct kmem_cache_cpu *alloc_kmem_cache_cpu(struct kmem_cache *s,
							int cpu, gfp_t flags)
{
	struct kmem_cache_cpu *c = per_cpu(kmem_cache_cpu_free, cpu);

	if (c)
		per_cpu(kmem_cache_cpu_free, cpu) =
				(void *)c->freelist;
	else {
		/* Table overflow: So allocate ourselves */
		c = kmalloc_node(
			ALIGN(sizeof(struct kmem_cache_cpu), cache_line_size()),
			flags, cpu_to_node(cpu));
		if (!c)
			return NULL;
	}

	init_kmem_cache_cpu(s, c);
	return c;
}

static void free_kmem_cache_cpu(struct kmem_cache_cpu *c, int cpu)
{
	if (c < per_cpu(kmem_cache_cpu, cpu) ||
			c > per_cpu(kmem_cache_cpu, cpu) + NR_KMEM_CACHE_CPU) {
		kfree(c);
		return;
	}
	c->freelist = (void *)per_cpu(kmem_cache_cpu_free, cpu);
	per_cpu(kmem_cache_cpu_free, cpu) = c;
}

static void free_kmem_cache_cpus(struct kmem_cache *s)
{
	int cpu;

	for_each_online_cpu(cpu) {
		struct kmem_cache_cpu *c = get_cpu_slab(s, cpu);

		if (c) {
			s->cpu_slab[cpu] = NULL;
			free_kmem_cache_cpu(c, cpu);
		}
	}
}

static int alloc_kmem_cache_cpus(struct kmem_cache *s, gfp_t flags)
{
	int cpu;

	for_each_online_cpu(cpu) {
		struct kmem_cache_cpu *c = get_cpu_slab(s, cpu);

		if (c)
			continue;

		c = alloc_kmem_cache_cpu(s, cpu, flags);
		if (!c) {
			free_kmem_cache_cpus(s);
			return 0;
		}
		s->cpu_slab[cpu] = c;
	}
	return 1;
}

/*
 * Initialize the per cpu array.
 */
static void init_alloc_cpu_cpu(int cpu)
{
	int i;

	if (cpumask_test_cpu(cpu, to_cpumask(kmem_cach_cpu_free_init_once)))
		return;

	for (i = NR_KMEM_CACHE_CPU - 1; i >= 0; i--)
		free_kmem_cache_cpu(&per_cpu(kmem_cache_cpu, cpu)[i], cpu);

	cpumask_set_cpu(cpu, to_cpumask(kmem_cach_cpu_free_init_once));
}

static void __init init_alloc_cpu(void)
{
	int cpu;

	for_each_online_cpu(cpu)
		init_alloc_cpu_cpu(cpu);
  }

#else
static inline void free_kmem_cache_cpus(struct kmem_cache *s) {}
static inline void init_alloc_cpu(void) {}

static inline int alloc_kmem_cache_cpus(struct kmem_cache *s, gfp_t flags)
{
	init_kmem_cache_cpu(s, &s->cpu_slab);
	return 1;
}
#endif

#ifdef CONFIG_NUMA
/*
 * No kmalloc_node yet so do it by hand. We know that this is the first
 * slab on the node for this slabcache. There are no concurrent accesses
 * possible.
 *
 * Note that this function only works on the kmalloc_node_cache
 * when allocating for the kmalloc_node_cache. This is used for bootstrapping
 * memory on a fresh node that has no slab structures yet.
 */
static void early_kmem_cache_node_alloc(gfp_t gfpflags, int node)
{
	struct page *page;
	struct kmem_cache_node *n;
	unsigned long flags;

	BUG_ON(kmalloc_caches->size < sizeof(struct kmem_cache_node));

	page = new_slab(kmalloc_caches, gfpflags, node);

	BUG_ON(!page);
	if (page_to_nid(page) != node) {
		printk(KERN_ERR "SLUB: Unable to allocate memory from "
				"node %d\n", node);
		printk(KERN_ERR "SLUB: Allocating a useless per node structure "
				"in order to be able to continue\n");
	}

	n = page->freelist;
	BUG_ON(!n);
	page->freelist = get_freepointer(kmalloc_caches, n);
	page->inuse++;
	kmalloc_caches->node[node] = n;
#ifdef CONFIG_SLUB_DEBUG
	init_object(kmalloc_caches, n, 1);
	init_tracking(kmalloc_caches, n);
#endif
	init_kmem_cache_node(n, kmalloc_caches);
	inc_slabs_node(kmalloc_caches, node, page->objects);

	/*
	 * lockdep requires consistent irq usage for each lock
	 * so even though there cannot be a race this early in
	 * the boot sequence, we still disable irqs.
	 */
	local_irq_save(flags);
	add_partial(n, page, 0);
	local_irq_restore(flags);
}

static void free_kmem_cache_nodes(struct kmem_cache *s)
{
	int node;

	for_each_node_state(node, N_NORMAL_MEMORY) {
		struct kmem_cache_node *n = s->node[node];
		if (n && n != &s->local_node)
			kmem_cache_free(kmalloc_caches, n);
		s->node[node] = NULL;
	}
}

static int init_kmem_cache_nodes(struct kmem_cache *s, gfp_t gfpflags)
{
	int node;
	int local_node;

	if (slab_state >= UP)
		local_node = page_to_nid(virt_to_page(s));
	else
		local_node = 0;

	for_each_node_state(node, N_NORMAL_MEMORY) {
		struct kmem_cache_node *n;

		if (local_node == node)
			n = &s->local_node;
		else {
			if (slab_state == DOWN) {
				early_kmem_cache_node_alloc(gfpflags, node);
				continue;
			}
			n = kmem_cache_alloc_node(kmalloc_caches,
							gfpflags, node);

			if (!n) {
				free_kmem_cache_nodes(s);
				return 0;
			}

		}
		s->node[node] = n;
		init_kmem_cache_node(n, s);
	}
	return 1;
}
#else
static void free_kmem_cache_nodes(struct kmem_cache *s)
{
}

static int init_kmem_cache_nodes(struct kmem_cache *s, gfp_t gfpflags)
{
	init_kmem_cache_node(&s->local_node, s);
	return 1;
}
#endif

/*
 * calculate_sizes() determines the order and the distribution of data within
 * a slab object.
 */
static int calculate_sizes(struct kmem_cache *s, int forced_order)
{
	unsigned long flags = s->flags;
	unsigned long size = s->objsize;
	unsigned long align = s->align;
	int order;

	/*
	 * Round up object size to the next word boundary. We can only
	 * place the free pointer at word boundaries and this determines
	 * the possible location of the free pointer.
	 */
	size = ALIGN(size, sizeof(void *));

#ifdef CONFIG_SLUB_DEBUG
	/*
	 * Determine if we can poison the object itself. If the user of
	 * the slab may touch the object after free or before allocation
	 * then we should never poison the object itself.
	 */
	if ((flags & SLAB_POISON) && !(flags & SLAB_DESTROY_BY_RCU) &&
			!s->ctor)
		s->flags |= __OBJECT_POISON;
	else
		s->flags &= ~__OBJECT_POISON;


	/*
	 * If we are Redzoning then check if there is some space between the
	 * end of the object and the free pointer. If not then add an
	 * additional word to have some bytes to store Redzone information.
	 */
	if ((flags & SLAB_RED_ZONE) && size == s->objsize)
		size += sizeof(void *);
#endif

	/*
	 * With that we have determined the number of bytes in actual use
	 * by the object. This is the potential offset to the free pointer.
	 */
	s->inuse = size;

	if (((flags & (SLAB_DESTROY_BY_RCU | SLAB_POISON)) ||
		s->ctor)) {
		/*
		 * Relocate free pointer after the object if it is not
		 * permitted to overwrite the first word of the object on
		 * kmem_cache_free.
		 *
		 * This is the case if we do RCU, have a constructor or
		 * destructor or are poisoning the objects.
		 */
		s->offset = size;
		size += sizeof(void *);
	}

#ifdef CONFIG_SLUB_DEBUG
	if (flags & SLAB_STORE_USER)
		/*
		 * Need to store information about allocs and frees after
		 * the object.
		 */
		size += 2 * sizeof(struct track);

	if (flags & SLAB_RED_ZONE)
		/*
		 * Add some empty padding so that we can catch
		 * overwrites from earlier objects rather than let
		 * tracking information or the free pointer be
		 * corrupted if an user writes before the start
		 * of the object.
		 */
		size += sizeof(void *);
#endif

	/*
	 * Determine the alignment based on various parameters that the
	 * user specified and the dynamic determination of cache line size
	 * on bootup.
	 */
	align = calculate_alignment(flags, align, s->objsize);

	/*
	 * SLUB stores one object immediately after another beginning from
	 * offset 0. In order to align the objects we have to simply size
	 * each object to conform to the alignment.
	 */
	size = ALIGN(size, align);
	s->size = size;
	if (forced_order >= 0)
		order = forced_order;
	else
		order = calculate_order(size);

	if (order < 0)
		return 0;

	s->allocflags = 0;
	if (order)
		s->allocflags |= __GFP_COMP;

	if (s->flags & SLAB_CACHE_DMA)
		s->allocflags |= SLUB_DMA;

	if (s->flags & SLAB_RECLAIM_ACCOUNT)
		s->allocflags |= __GFP_RECLAIMABLE;

	/*
	 * Determine the number of objects per slab
	 */
	s->oo = oo_make(order, size);
	s->min = oo_make(get_order(size), size);
	if (oo_objects(s->oo) > oo_objects(s->max))
		s->max = s->oo;

	return !!oo_objects(s->oo);

}

static int kmem_cache_open(struct kmem_cache *s, gfp_t gfpflags,
		const char *name, size_t size,
		size_t align, unsigned long flags,
		void (*ctor)(void *))
{
	memset(s, 0, kmem_size);
	s->name = name;
	s->ctor = ctor;
	s->objsize = size;
	s->align = align;
	s->flags = kmem_cache_flags(size, flags, name, ctor);

	if (!calculate_sizes(s, -1))
		goto error;

	s->refcount = 1;
#ifdef CONFIG_NUMA
	s->remote_node_defrag_ratio = 1000;
#endif
	if (!init_kmem_cache_nodes(s, gfpflags & ~SLUB_DMA))
		goto error;

	if (alloc_kmem_cache_cpus(s, gfpflags & ~SLUB_DMA))
		return 1;
	free_kmem_cache_nodes(s);
error:
	if (flags & SLAB_PANIC)
		panic("Cannot create slab %s size=%lu realsize=%u "
			"order=%u offset=%u flags=%lx\n",
			s->name, (unsigned long)size, s->size, oo_order(s->oo),
			s->offset, flags);
	return 0;
}

/*
 * Check if a given pointer is valid
 */
int kmem_ptr_validate(struct kmem_cache *s, const void *object)
{
	struct page *page;

	page = get_object_page(object);

	if (!page || s != page->slab)
		/* No slab or wrong slab */
		return 0;

	if (!check_valid_pointer(s, page, object))
		return 0;

	/*
	 * We could also check if the object is on the slabs freelist.
	 * But this would be too expensive and it seems that the main
	 * purpose of kmem_ptr_valid() is to check if the object belongs
	 * to a certain slab.
	 */
	return 1;
}
EXPORT_SYMBOL(kmem_ptr_validate);

/*
 * Determine the size of a slab object
 */
unsigned int kmem_cache_size(struct kmem_cache *s)
{
	return s->objsize;
}
EXPORT_SYMBOL(kmem_cache_size);

const char *kmem_cache_name(struct kmem_cache *s)
{
	return s->name;
}
EXPORT_SYMBOL(kmem_cache_name);

static void list_slab_objects(struct kmem_cache *s, struct page *page,
							const char *text)
{
#ifdef CONFIG_SLUB_DEBUG
	void *addr = page_address(page);
	void *p;
	DECLARE_BITMAP(map, page->objects);

	bitmap_zero(map, page->objects);
	slab_err(s, page, "%s", text);
	slab_lock(page);
	for_each_free_object(p, s, page->freelist)
		set_bit(slab_index(p, s, addr), map);

	for_each_object(p, s, addr, page->objects) {

		if (!test_bit(slab_index(p, s, addr), map)) {
			printk(KERN_ERR "INFO: Object 0x%p @offset=%tu\n",
							p, p - addr);
			print_tracking(s, p);
		}
	}
	slab_unlock(page);
#endif
}

/*
 * Attempt to free all partial slabs on a node.
 */
static void free_partial(struct kmem_cache *s, struct kmem_cache_node *n)
{
	unsigned long flags;
	struct page *page, *h;

	spin_lock_irqsave(&n->list_lock, flags);
	list_for_each_entry_safe(page, h, &n->partial, lru) {
		if (!page->inuse) {
			list_del(&page->lru);
			discard_slab(s, page);
			n->nr_partial--;
		} else {
			list_slab_objects(s, page,
				"Objects remaining on kmem_cache_close()");
		}
	}
	spin_unlock_irqrestore(&n->list_lock, flags);
}

/*
 * Release all resources used by a slab cache.
 */
static inline int kmem_cache_close(struct kmem_cache *s)
{
	int node;

	flush_all(s);

	/* Attempt to free all objects */
	free_kmem_cache_cpus(s);
	for_each_node_state(node, N_NORMAL_MEMORY) {
		struct kmem_cache_node *n = get_node(s, node);

		free_partial(s, n);
		if (n->nr_partial || slabs_node(s, node))
			return 1;
	}
	free_kmem_cache_nodes(s);
	return 0;
}

/*
 * Close a cache and release the kmem_cache structure
 * (must be used for caches created using kmem_cache_create)
 */
void kmem_cache_destroy(struct kmem_cache *s)
{
	down_write(&slub_lock);
	s->refcount--;
	if (!s->refcount) {
		list_del(&s->list);
		up_write(&slub_lock);
		if (kmem_cache_close(s)) {
			printk(KERN_ERR "SLUB %s: %s called for cache that "
				"still has objects.\n", s->name, __func__);
			dump_stack();
		}
		sysfs_slab_remove(s);
	} else
		up_write(&slub_lock);
}
EXPORT_SYMBOL(kmem_cache_destroy);

/********************************************************************
 *		Kmalloc subsystem
 *******************************************************************/

struct kmem_cache kmalloc_caches[PAGE_SHIFT + 1] __cacheline_aligned;
EXPORT_SYMBOL(kmalloc_caches);

static int __init setup_slub_min_order(char *str)
{
	get_option(&str, &slub_min_order);

	return 1;
}

__setup("slub_min_order=", setup_slub_min_order);

static int __init setup_slub_max_order(char *str)
{
	get_option(&str, &slub_max_order);

	return 1;
}

__setup("slub_max_order=", setup_slub_max_order);

static int __init setup_slub_min_objects(char *str)
{
	get_option(&str, &slub_min_objects);

	return 1;
}

__setup("slub_min_objects=", setup_slub_min_objects);

static int __init setup_slub_nomerge(char *str)
{
	slub_nomerge = 1;
	return 1;
}

__setup("slub_nomerge", setup_slub_nomerge);

static struct kmem_cache *create_kmalloc_cache(struct kmem_cache *s,
		const char *name, int size, gfp_t gfp_flags)
{
	unsigned int flags = 0;

	if (gfp_flags & SLUB_DMA)
		flags = SLAB_CACHE_DMA;

	down_write(&slub_lock);
	if (!kmem_cache_open(s, gfp_flags, name, size, ARCH_KMALLOC_MINALIGN,
								flags, NULL))
		goto panic;

	list_add(&s->list, &slab_caches);
	up_write(&slub_lock);
	if (sysfs_slab_add(s))
		goto panic;
	return s;

panic:
	panic("Creation of kmalloc slab %s size=%d failed.\n", name, size);
}

#ifdef CONFIG_ZONE_DMA
static struct kmem_cache *kmalloc_caches_dma[PAGE_SHIFT + 1];

static void sysfs_add_func(struct work_struct *w)
{
	struct kmem_cache *s;

	down_write(&slub_lock);
	list_for_each_entry(s, &slab_caches, list) {
		if (s->flags & __SYSFS_ADD_DEFERRED) {
			s->flags &= ~__SYSFS_ADD_DEFERRED;
			sysfs_slab_add(s);
		}
	}
	up_write(&slub_lock);
}

static DECLARE_WORK(sysfs_add_work, sysfs_add_func);

static noinline struct kmem_cache *dma_kmalloc_cache(int index, gfp_t flags)
{
	struct kmem_cache *s;
	char *text;
	size_t realsize;

	s = kmalloc_caches_dma[index];
	if (s)
		return s;

	/* Dynamically create dma cache */
	if (flags & __GFP_WAIT)
		down_write(&slub_lock);
	else {
		if (!down_write_trylock(&slub_lock))
			goto out;
	}

	if (kmalloc_caches_dma[index])
		goto unlock_out;

	realsize = kmalloc_caches[index].objsize;
	text = kasprintf(flags & ~SLUB_DMA, "kmalloc_dma-%d",
			 (unsigned int)realsize);
	s = kmalloc(kmem_size, flags & ~SLUB_DMA);

	if (!s || !text || !kmem_cache_open(s, flags, text,
			realsize, ARCH_KMALLOC_MINALIGN,
			SLAB_CACHE_DMA|__SYSFS_ADD_DEFERRED, NULL)) {
		kfree(s);
		kfree(text);
		goto unlock_out;
	}

	list_add(&s->list, &slab_caches);
	kmalloc_caches_dma[index] = s;

	schedule_work(&sysfs_add_work);

unlock_out:
	up_write(&slub_lock);
out:
	return kmalloc_caches_dma[index];
}
#endif

/*
 * Conversion table for small slabs sizes / 8 to the index in the
 * kmalloc array. This is necessary for slabs < 192 since we have non power
 * of two cache sizes there. The size of larger slabs can be determined using
 * fls.
 */
static s8 size_index[24] = {
	3,	/* 8 */
	4,	/* 16 */
	5,	/* 24 */
	5,	/* 32 */
	6,	/* 40 */
	6,	/* 48 */
	6,	/* 56 */
	6,	/* 64 */
	1,	/* 72 */
	1,	/* 80 */
	1,	/* 88 */
	1,	/* 96 */
	7,	/* 104 */
	7,	/* 112 */
	7,	/* 120 */
	7,	/* 128 */
	2,	/* 136 */
	2,	/* 144 */
	2,	/* 152 */
	2,	/* 160 */
	2,	/* 168 */
	2,	/* 176 */
	2,	/* 184 */
	2	/* 192 */
};

static struct kmem_cache *get_slab(size_t size, gfp_t flags)
{
	int index;

	if (size <= 192) {
		if (!size)
			return ZERO_SIZE_PTR;

		index = size_index[(size - 1) / 8];
	} else
		index = fls(size - 1);

#ifdef CONFIG_ZONE_DMA
	if (unlikely((flags & SLUB_DMA)))
		return dma_kmalloc_cache(index, flags);

#endif
	return &kmalloc_caches[index];
}

void *__kmalloc(size_t size, gfp_t flags)
{
	struct kmem_cache *s;

	if (unlikely(size > PAGE_SIZE))
		return kmalloc_large(size, flags);

	s = get_slab(size, flags);

	if (unlikely(ZERO_OR_NULL_PTR(s)))
		return s;

	return slab_alloc(s, flags, -1, _RET_IP_);
}
EXPORT_SYMBOL(__kmalloc);

static void *kmalloc_large_node(size_t size, gfp_t flags, int node)
{
	struct page *page = alloc_pages_node(node, flags | __GFP_COMP,
						get_order(size));

	if (page)
		return page_address(page);
	else
		return NULL;
}

#ifdef CONFIG_NUMA
void *__kmalloc_node(size_t size, gfp_t flags, int node)
{
	struct kmem_cache *s;

	if (unlikely(size > PAGE_SIZE))
		return kmalloc_large_node(size, flags, node);

	s = get_slab(size, flags);

	if (unlikely(ZERO_OR_NULL_PTR(s)))
		return s;

	return slab_alloc(s, flags, node, _RET_IP_);
}
EXPORT_SYMBOL(__kmalloc_node);
#endif

size_t ksize(const void *object)
{
	struct page *page;
	struct kmem_cache *s;

	if (unlikely(object == ZERO_SIZE_PTR))
		return 0;

	page = virt_to_head_page(object);

	if (unlikely(!PageSlab(page))) {
		WARN_ON(!PageCompound(page));
		return PAGE_SIZE << compound_order(page);
	}
	s = page->slab;

#ifdef CONFIG_SLUB_DEBUG
	/*
	 * Debugging requires use of the padding between object
	 * and whatever may come after it.
	 */
	if (s->flags & (SLAB_RED_ZONE | SLAB_POISON))
		return s->objsize;

#endif
	/*
	 * If we have the need to store the freelist pointer
	 * back there or track user information then we can
	 * only use the space before that information.
	 */
	if (s->flags & (SLAB_DESTROY_BY_RCU | SLAB_STORE_USER))
		return s->inuse;
	/*
	 * Else we can use all the padding etc for the allocation
	 */
	return s->size;
}

void kfree(const void *x)
{
	struct page *page;
	void *object = (void *)x;

	if (unlikely(ZERO_OR_NULL_PTR(x)))
		return;

	page = virt_to_head_page(x);
	if (unlikely(!PageSlab(page))) {
		BUG_ON(!PageCompound(page));
		put_page(page);
		return;
	}
	slab_free(page->slab, page, object, _RET_IP_);
}
EXPORT_SYMBOL(kfree);

/*
 * kmem_cache_shrink removes empty slabs from the partial lists and sorts
 * the remaining slabs by the number of items in use. The slabs with the
 * most items in use come first. New allocations will then fill those up
 * and thus they can be removed from the partial lists.
 *
 * The slabs with the least items are placed last. This results in them
 * being allocated from last increasing the chance that the last objects
 * are freed in them.
 */
int kmem_cache_shrink(struct kmem_cache *s)
{
	int node;
	int i;
	struct kmem_cache_node *n;
	struct page *page;
	struct page *t;
	int objects = oo_objects(s->max);
	struct list_head *slabs_by_inuse =
		kmalloc(sizeof(struct list_head) * objects, GFP_KERNEL);
	unsigned long flags;

	if (!slabs_by_inuse)
		return -ENOMEM;

	flush_all(s);
	for_each_node_state(node, N_NORMAL_MEMORY) {
		n = get_node(s, node);

		if (!n->nr_partial)
			continue;

		for (i = 0; i < objects; i++)
			INIT_LIST_HEAD(slabs_by_inuse + i);

		spin_lock_irqsave(&n->list_lock, flags);

		/*
		 * Build lists indexed by the items in use in each slab.
		 *
		 * Note that concurrent frees may occur while we hold the
		 * list_lock. page->inuse here is the upper limit.
		 */
		list_for_each_entry_safe(page, t, &n->partial, lru) {
			if (!page->inuse && slab_trylock(page)) {
				/*
				 * Must hold slab lock here because slab_free
				 * may have freed the last object and be
				 * waiting to release the slab.
				 */
				list_del(&page->lru);
				n->nr_partial--;
				slab_unlock(page);
				discard_slab(s, page);
			} else {
				list_move(&page->lru,
				slabs_by_inuse + page->inuse);
			}
		}

		/*
		 * Rebuild the partial list with the slabs filled up most
		 * first and the least used slabs at the end.
		 */
		for (i = objects - 1; i >= 0; i--)
			list_splice(slabs_by_inuse + i, n->partial.prev);

		spin_unlock_irqrestore(&n->list_lock, flags);
	}

	kfree(slabs_by_inuse);
	return 0;
}
EXPORT_SYMBOL(kmem_cache_shrink);

#if defined(CONFIG_NUMA) && defined(CONFIG_MEMORY_HOTPLUG)
static int slab_mem_going_offline_callback(void *arg)
{
	struct kmem_cache *s;

	down_read(&slub_lock);
	list_for_each_entry(s, &slab_caches, list)
		kmem_cache_shrink(s);
	up_read(&slub_lock);

	return 0;
}

static void slab_mem_offline_callback(void *arg)
{
	struct kmem_cache_node *n;
	struct kmem_cache *s;
	struct memory_notify *marg = arg;
	int offline_node;

	offline_node = marg->status_change_nid;

	/*
	 * If the node still has available memory. we need kmem_cache_node
	 * for it yet.
	 */
	if (offline_node < 0)
		return;

	down_read(&slub_lock);
	list_for_each_entry(s, &slab_caches, list) {
		n = get_node(s, offline_node);
		if (n) {
			/*
			 * if n->nr_slabs > 0, slabs still exist on the node
			 * that is going down. We were unable to free them,
			 * and offline_pages() function shoudn't call this
			 * callback. So, we must fail.
			 */
			BUG_ON(slabs_node(s, offline_node));

			s->node[offline_node] = NULL;
			kmem_cache_free(kmalloc_caches, n);
		}
	}
	up_read(&slub_lock);
}

static int slab_mem_going_online_callback(void *arg)
{
	struct kmem_cache_node *n;
	struct kmem_cache *s;
	struct memory_notify *marg = arg;
	int nid = marg->status_change_nid;
	int ret = 0;

	/*
	 * If the node's memory is already available, then kmem_cache_node is
	 * already created. Nothing to do.
	 */
	if (nid < 0)
		return 0;

	/*
	 * We are bringing a node online. No memory is available yet. We must
	 * allocate a kmem_cache_node structure in order to bring the node
	 * online.
	 */
	down_read(&slub_lock);
	list_for_each_entry(s, &slab_caches, list) {
		/*
		 * XXX: kmem_cache_alloc_node will fallback to other nodes
		 *      since memory is not yet available from the node that
		 *      is brought up.
		 */
		n = kmem_cache_alloc(kmalloc_caches, GFP_KERNEL);
		if (!n) {
			ret = -ENOMEM;
			goto out;
		}
		init_kmem_cache_node(n, s);
		s->node[nid] = n;
	}
out:
	up_read(&slub_lock);
	return ret;
}

static int slab_memory_callback(struct notifier_block *self,
				unsigned long action, void *arg)
{
	int ret = 0;

	switch (action) {
	case MEM_GOING_ONLINE:
		ret = slab_mem_going_online_callback(arg);
		break;
	case MEM_GOING_OFFLINE:
		ret = slab_mem_going_offline_callback(arg);
		break;
	case MEM_OFFLINE:
	case MEM_CANCEL_ONLINE:
		slab_mem_offline_callback(arg);
		break;
	case MEM_ONLINE:
	case MEM_CANCEL_OFFLINE:
		break;
	}
	if (ret)
		ret = notifier_from_errno(ret);
	else
		ret = NOTIFY_OK;
	return ret;
}

#endif /* CONFIG_MEMORY_HOTPLUG */

/********************************************************************
 *			Basic setup of slabs
 *******************************************************************/

void __init kmem_cache_init(void)
{
	int i;
	int caches = 0;

	init_alloc_cpu();

#ifdef CONFIG_NUMA
	/*
	 * Must first have the slab cache available for the allocations of the
	 * struct kmem_cache_node's. There is special bootstrap code in
	 * kmem_cache_open for slab_state == DOWN.
	 */
	create_kmalloc_cache(&kmalloc_caches[0], "kmem_cache_node",
		sizeof(struct kmem_cache_node), GFP_KERNEL);
	kmalloc_caches[0].refcount = -1;
	caches++;

	hotplug_memory_notifier(slab_memory_callback, SLAB_CALLBACK_PRI);
#endif

	/* Able to allocate the per node structures */
	slab_state = PARTIAL;

	/* Caches that are not of the two-to-the-power-of size */
	if (KMALLOC_MIN_SIZE <= 64) {
		create_kmalloc_cache(&kmalloc_caches[1],
				"kmalloc-96", 96, GFP_KERNEL);
		caches++;
		create_kmalloc_cache(&kmalloc_caches[2],
				"kmalloc-192", 192, GFP_KERNEL);
		caches++;
	}

	for (i = KMALLOC_SHIFT_LOW; i <= PAGE_SHIFT; i++) {
		create_kmalloc_cache(&kmalloc_caches[i],
			"kmalloc", 1 << i, GFP_KERNEL);
		caches++;
	}


	/*
	 * Patch up the size_index table if we have strange large alignment
	 * requirements for the kmalloc array. This is only the case for
	 * MIPS it seems. The standard arches will not generate any code here.
	 *
	 * Largest permitted alignment is 256 bytes due to the way we
	 * handle the index determination for the smaller caches.
	 *
	 * Make sure that nothing crazy happens if someone starts tinkering
	 * around with ARCH_KMALLOC_MINALIGN
	 */
	BUILD_BUG_ON(KMALLOC_MIN_SIZE > 256 ||
		(KMALLOC_MIN_SIZE & (KMALLOC_MIN_SIZE - 1)));

	for (i = 8; i < KMALLOC_MIN_SIZE; i += 8)
		size_index[(i - 1) / 8] = KMALLOC_SHIFT_LOW;

	if (KMALLOC_MIN_SIZE == 128) {
		/*
		 * The 192 byte sized cache is not used if the alignment
		 * is 128 byte. Redirect kmalloc to use the 256 byte cache
		 * instead.
		 */
		for (i = 128 + 8; i <= 192; i += 8)
			size_index[(i - 1) / 8] = 8;
	}

	slab_state = UP;

	/* Provide the correct kmalloc names now that the caches are up */
	for (i = KMALLOC_SHIFT_LOW; i <= PAGE_SHIFT; i++)
		kmalloc_caches[i]. name =
			kasprintf(GFP_KERNEL, "kmalloc-%d", 1 << i);

#ifdef CONFIG_SMP
	register_cpu_notifier(&slab_notifier);
	kmem_size = offsetof(struct kmem_cache, cpu_slab) +
				nr_cpu_ids * sizeof(struct kmem_cache_cpu *);
#else
	kmem_size = sizeof(struct kmem_cache);
#endif

	printk(KERN_INFO
		"SLUB: Genslabs=%d, HWalign=%d, Order=%d-%d, MinObjects=%d,"
		" CPUs=%d, Nodes=%d\n",
		caches, cache_line_size(),
		slub_min_order, slub_max_order, slub_min_objects,
		nr_cpu_ids, nr_node_ids);
}

/*
 * Find a mergeable slab cache
 */
static int slab_unmergeable(struct kmem_cache *s)
{
	if (slub_nomerge || (s->flags & SLUB_NEVER_MERGE))
		return 1;

	if (s->ctor)
		return 1;

	/*
	 * We may have set a slab to be unmergeable during bootstrap.
	 */
	if (s->refcount < 0)
		return 1;

	return 0;
}

static struct kmem_cache *find_mergeable(size_t size,
		size_t align, unsigned long flags, const char *name,
		void (*ctor)(void *))
{
	struct kmem_cache *s;

	if (slub_nomerge || (flags & SLUB_NEVER_MERGE))
		return NULL;

	if (ctor)
		return NULL;

	size = ALIGN(size, sizeof(void *));
	align = calculate_alignment(flags, align, size);
	size = ALIGN(size, align);
	flags = kmem_cache_flags(size, flags, name, NULL);

	list_for_each_entry(s, &slab_caches, list) {
		if (slab_unmergeable(s))
			continue;

		if (size > s->size)
			continue;

		if ((flags & SLUB_MERGE_SAME) != (s->flags & SLUB_MERGE_SAME))
				continue;
		/*
		 * Check if alignment is compatible.
		 * Courtesy of Adrian Drzewiecki
		 */
		if ((s->size & ~(align - 1)) != s->size)
			continue;

		if (s->size - size >= sizeof(void *))
			continue;

		return s;
	}
	return NULL;
}

struct kmem_cache *kmem_cache_create(const char *name, size_t size,
		size_t align, unsigned long flags, void (*ctor)(void *))
{
	struct kmem_cache *s;

	down_write(&slub_lock);
	s = find_mergeable(size, align, flags, name, ctor);
	if (s) {
		int cpu;

		s->refcount++;
		/*
		 * Adjust the object sizes so that we clear
		 * the complete object on kzalloc.
		 */
		s->objsize = max(s->objsize, (int)size);

		/*
		 * And then we need to update the object size in the
		 * per cpu structures
		 */
		for_each_online_cpu(cpu)
			get_cpu_slab(s, cpu)->objsize = s->objsize;

		s->inuse = max_t(int, s->inuse, ALIGN(size, sizeof(void *)));
		up_write(&slub_lock);

		if (sysfs_slab_alias(s, name)) {
			down_write(&slub_lock);
			s->refcount--;
			up_write(&slub_lock);
			goto err;
		}
		return s;
	}

	s = kmalloc(kmem_size, GFP_KERNEL);
	if (s) {
		if (kmem_cache_open(s, GFP_KERNEL, name,
				size, align, flags, ctor)) {
			list_add(&s->list, &slab_caches);
			up_write(&slub_lock);
			if (sysfs_slab_add(s)) {
				down_write(&slub_lock);
				list_del(&s->list);
				up_write(&slub_lock);
				kfree(s);
				goto err;
			}
			return s;
		}
		kfree(s);
	}
	up_write(&slub_lock);

err:
	if (flags & SLAB_PANIC)
		panic("Cannot create slabcache %s\n", name);
	else
		s = NULL;
	return s;
}
EXPORT_SYMBOL(kmem_cache_create);

#ifdef CONFIG_SMP
/*
 * Use the cpu notifier to insure that the cpu slabs are flushed when
 * necessary.
 */
static int __cpuinit slab_cpuup_callback(struct notifier_block *nfb,
		unsigned long action, void *hcpu)
{
	long cpu = (long)hcpu;
	struct kmem_cache *s;
	unsigned long flags;

	switch (action) {
	case CPU_UP_PREPARE:
	case CPU_UP_PREPARE_FROZEN:
		init_alloc_cpu_cpu(cpu);
		down_read(&slub_lock);
		list_for_each_entry(s, &slab_caches, list)
			s->cpu_slab[cpu] = alloc_kmem_cache_cpu(s, cpu,
							GFP_KERNEL);
		up_read(&slub_lock);
		break;

	case CPU_UP_CANCELED:
	case CPU_UP_CANCELED_FROZEN:
	case CPU_DEAD:
	case CPU_DEAD_FROZEN:
		down_read(&slub_lock);
		list_for_each_entry(s, &slab_caches, list) {
			struct kmem_cache_cpu *c = get_cpu_slab(s, cpu);

			local_irq_save(flags);
			__flush_cpu_slab(s, cpu);
			local_irq_restore(flags);
			free_kmem_cache_cpu(c, cpu);
			s->cpu_slab[cpu] = NULL;
		}
		up_read(&slub_lock);
		break;
	default:
		break;
	}
	return NOTIFY_OK;
}

static struct notifier_block __cpuinitdata slab_notifier = {
	.notifier_call = slab_cpuup_callback
};

#endif

void *__kmalloc_track_caller(size_t size, gfp_t gfpflags, unsigned long caller)
{
	struct kmem_cache *s;

	if (unlikely(size > PAGE_SIZE))
		return kmalloc_large(size, gfpflags);

	s = get_slab(size, gfpflags);

	if (unlikely(ZERO_OR_NULL_PTR(s)))
		return s;

	return slab_alloc(s, gfpflags, -1, caller);
}

void *__kmalloc_node_track_caller(size_t size, gfp_t gfpflags,
					int node, unsigned long caller)
{
	struct kmem_cache *s;

	if (unlikely(size > PAGE_SIZE))
		return kmalloc_large_node(size, gfpflags, node);

	s = get_slab(size, gfpflags);

	if (unlikely(ZERO_OR_NULL_PTR(s)))
		return s;

	return slab_alloc(s, gfpflags, node, caller);
}

#ifdef CONFIG_SLUB_DEBUG
static unsigned long count_partial(struct kmem_cache_node *n,
					int (*get_count)(struct page *))
{
	unsigned long flags;
	unsigned long x = 0;
	struct page *page;

	spin_lock_irqsave(&n->list_lock, flags);
	list_for_each_entry(page, &n->partial, lru)
		x += get_count(page);
	spin_unlock_irqrestore(&n->list_lock, flags);
	return x;
}

static int count_inuse(struct page *page)
{
	return page->inuse;
}

static int count_total(struct page *page)
{
	return page->objects;
}

static int count_free(struct page *page)
{
	return page->objects - page->inuse;
}

static int validate_slab(struct kmem_cache *s, struct page *page,
						unsigned long *map)
{
	void *p;
	void *addr = page_address(page);

	if (!check_slab(s, page) ||
			!on_freelist(s, page, NULL))
		return 0;

	/* Now we know that a valid freelist exists */
	bitmap_zero(map, page->objects);

	for_each_free_object(p, s, page->freelist) {
		set_bit(slab_index(p, s, addr), map);
		if (!check_object(s, page, p, 0))
			return 0;
	}

	for_each_object(p, s, addr, page->objects)
		if (!test_bit(slab_index(p, s, addr), map))
			if (!check_object(s, page, p, 1))
				return 0;
	return 1;
}

static void validate_slab_slab(struct kmem_cache *s, struct page *page,
						unsigned long *map)
{
	if (slab_trylock(page)) {
		validate_slab(s, page, map);
		slab_unlock(page);
	} else
		printk(KERN_INFO "SLUB %s: Skipped busy slab 0x%p\n",
			s->name, page);

	if (s->flags & DEBUG_DEFAULT_FLAGS) {
		if (!PageSlubDebug(page))
			printk(KERN_ERR "SLUB %s: SlubDebug not set "
				"on slab 0x%p\n", s->name, page);
	} else {
		if (PageSlubDebug(page))
			printk(KERN_ERR "SLUB %s: SlubDebug set on "
				"slab 0x%p\n", s->name, page);
	}
}

static int validate_slab_node(struct kmem_cache *s,
		struct kmem_cache_node *n, unsigned long *map)
{
	unsigned long count = 0;
	struct page *page;
	unsigned long flags;

	spin_lock_irqsave(&n->list_lock, flags);

	list_for_each_entry(page, &n->partial, lru) {
		validate_slab_slab(s, page, map);
		count++;
	}
	if (count != n->nr_partial)
		printk(KERN_ERR "SLUB %s: %ld partial slabs counted but "
			"counter=%ld\n", s->name, count, n->nr_partial);

	if (!(s->flags & SLAB_STORE_USER))
		goto out;

	list_for_each_entry(page, &n->full, lru) {
		validate_slab_slab(s, page, map);
		count++;
	}
	if (count != atomic_long_read(&n->nr_slabs))
		printk(KERN_ERR "SLUB: %s %ld slabs counted but "
			"counter=%ld\n", s->name, count,
			atomic_long_read(&n->nr_slabs));

out:
	spin_unlock_irqrestore(&n->list_lock, flags);
	return count;
}

static long validate_slab_cache(struct kmem_cache *s)
{
	int node;
	unsigned long count = 0;
	unsigned long *map = kmalloc(BITS_TO_LONGS(oo_objects(s->max)) *
				sizeof(unsigned long), GFP_KERNEL);

	if (!map)
		return -ENOMEM;

	flush_all(s);
	for_each_node_state(node, N_NORMAL_MEMORY) {
		struct kmem_cache_node *n = get_node(s, node);

		count += validate_slab_node(s, n, map);
	}
	kfree(map);
	return count;
}

#ifdef SLUB_RESILIENCY_TEST
static void resiliency_test(void)
{
	u8 *p;

	printk(KERN_ERR "SLUB resiliency testing\n");
	printk(KERN_ERR "-----------------------\n");
	printk(KERN_ERR "A. Corruption after allocation\n");

	p = kzalloc(16, GFP_KERNEL);
	p[16] = 0x12;
	printk(KERN_ERR "\n1. kmalloc-16: Clobber Redzone/next pointer"
			" 0x12->0x%p\n\n", p + 16);

	validate_slab_cache(kmalloc_caches + 4);

	/* Hmmm... The next two are dangerous */
	p = kzalloc(32, GFP_KERNEL);
	p[32 + sizeof(void *)] = 0x34;
	printk(KERN_ERR "\n2. kmalloc-32: Clobber next pointer/next slab"
			" 0x34 -> -0x%p\n", p);
	printk(KERN_ERR
		"If allocated object is overwritten then not detectable\n\n");

	validate_slab_cache(kmalloc_caches + 5);
	p = kzalloc(64, GFP_KERNEL);
	p += 64 + (get_cycles() & 0xff) * sizeof(void *);
	*p = 0x56;
	printk(KERN_ERR "\n3. kmalloc-64: corrupting random byte 0x56->0x%p\n",
									p);
	printk(KERN_ERR
		"If allocated object is overwritten then not detectable\n\n");
	validate_slab_cache(kmalloc_caches + 6);

	printk(KERN_ERR "\nB. Corruption after free\n");
	p = kzalloc(128, GFP_KERNEL);
	kfree(p);
	*p = 0x78;
	printk(KERN_ERR "1. kmalloc-128: Clobber first word 0x78->0x%p\n\n", p);
	validate_slab_cache(kmalloc_caches + 7);

	p = kzalloc(256, GFP_KERNEL);
	kfree(p);
	p[50] = 0x9a;
	printk(KERN_ERR "\n2. kmalloc-256: Clobber 50th byte 0x9a->0x%p\n\n",
			p);
	validate_slab_cache(kmalloc_caches + 8);

	p = kzalloc(512, GFP_KERNEL);
	kfree(p);
	p[512] = 0xab;
	printk(KERN_ERR "\n3. kmalloc-512: Clobber redzone 0xab->0x%p\n\n", p);
	validate_slab_cache(kmalloc_caches + 9);
}
#else
static void resiliency_test(void) {};
#endif

/*
 * Generate lists of code addresses where slabcache objects are allocated
 * and freed.
 */

struct location {
	unsigned long count;
	unsigned long addr;
	long long sum_time;
	long min_time;
	long max_time;
	long min_pid;
	long max_pid;
	DECLARE_BITMAP(cpus, NR_CPUS);
	nodemask_t nodes;
};

struct loc_track {
	unsigned long max;
	unsigned long count;
	struct location *loc;
};

static void free_loc_track(struct loc_track *t)
{
	if (t->max)
		free_pages((unsigned long)t->loc,
			get_order(sizeof(struct location) * t->max));
}

static int alloc_loc_track(struct loc_track *t, unsigned long max, gfp_t flags)
{
	struct location *l;
	int order;

	order = get_order(sizeof(struct location) * max);

	l = (void *)__get_free_pages(flags, order);
	if (!l)
		return 0;

	if (t->count) {
		memcpy(l, t->loc, sizeof(struct location) * t->count);
		free_loc_track(t);
	}
	t->max = max;
	t->loc = l;
	return 1;
}

static int add_location(struct loc_track *t, struct kmem_cache *s,
				const struct track *track)
{
	long start, end, pos;
	struct location *l;
	unsigned long caddr;
	unsigned long age = jiffies - track->when;

	start = -1;
	end = t->count;

	for ( ; ; ) {
		pos = start + (end - start + 1) / 2;

		/*
		 * There is nothing at "end". If we end up there
		 * we need to add something to before end.
		 */
		if (pos == end)
			break;

		caddr = t->loc[pos].addr;
		if (track->addr == caddr) {

			l = &t->loc[pos];
			l->count++;
			if (track->when) {
				l->sum_time += age;
				if (age < l->min_time)
					l->min_time = age;
				if (age > l->max_time)
					l->max_time = age;

				if (track->pid < l->min_pid)
					l->min_pid = track->pid;
				if (track->pid > l->max_pid)
					l->max_pid = track->pid;

				cpumask_set_cpu(track->cpu,
						to_cpumask(l->cpus));
			}
			node_set(page_to_nid(virt_to_page(track)), l->nodes);
			return 1;
		}

		if (track->addr < caddr)
			end = pos;
		else
			start = pos;
	}

	/*
	 * Not found. Insert new tracking element.
	 */
	if (t->count >= t->max && !alloc_loc_track(t, 2 * t->max, GFP_ATOMIC))
		return 0;

	l = t->loc + pos;
	if (pos < t->count)
		memmove(l + 1, l,
			(t->count - pos) * sizeof(struct location));
	t->count++;
	l->count = 1;
	l->addr = track->addr;
	l->sum_time = age;
	l->min_time = age;
	l->max_time = age;
	l->min_pid = track->pid;
	l->max_pid = track->pid;
	cpumask_clear(to_cpumask(l->cpus));
	cpumask_set_cpu(track->cpu, to_cpumask(l->cpus));
	nodes_clear(l->nodes);
	node_set(page_to_nid(virt_to_page(track)), l->nodes);
	return 1;
}

static void process_slab(struct loc_track *t, struct kmem_cache *s,
		struct page *page, enum track_item alloc)
{
	void *addr = page_address(page);
	DECLARE_BITMAP(map, page->objects);
	void *p;

	bitmap_zero(map, page->objects);
	for_each_free_object(p, s, page->freelist)
		set_bit(slab_index(p, s, addr), map);

	for_each_object(p, s, addr, page->objects)
		if (!test_bit(slab_index(p, s, addr), map))
			add_location(t, s, get_track(s, p, alloc));
}

static int list_locations(struct kmem_cache *s, char *buf,
					enum track_item alloc)
{
	int len = 0;
	unsigned long i;
	struct loc_track t = { 0, 0, NULL };
	int node;

	if (!alloc_loc_track(&t, PAGE_SIZE / sizeof(struct location),
			GFP_TEMPORARY))
		return sprintf(buf, "Out of memory\n");

	/* Push back cpu slabs */
	flush_all(s);

	for_each_node_state(node, N_NORMAL_MEMORY) {
		struct kmem_cache_node *n = get_node(s, node);
		unsigned long flags;
		struct page *page;

		if (!atomic_long_read(&n->nr_slabs))
			continue;

		spin_lock_irqsave(&n->list_lock, flags);
		list_for_each_entry(page, &n->partial, lru)
			process_slab(&t, s, page, alloc);
		list_for_each_entry(page, &n->full, lru)
			process_slab(&t, s, page, alloc);
		spin_unlock_irqrestore(&n->list_lock, flags);
	}

	for (i = 0; i < t.count; i++) {
		struct location *l = &t.loc[i];

		if (len > PAGE_SIZE - KSYM_SYMBOL_LEN - 100)
			break;
		len += sprintf(buf + len, "%7ld ", l->count);

		if (l->addr)
			len += sprint_symbol(buf + len, (unsigned long)l->addr);
		else
			len += sprintf(buf + len, "<not-available>");

		if (l->sum_time != l->min_time) {
			len += sprintf(buf + len, " age=%ld/%ld/%ld",
				l->min_time,
				(long)div_u64(l->sum_time, l->count),
				l->max_time);
		} else
			len += sprintf(buf + len, " age=%ld",
				l->min_time);

		if (l->min_pid != l->max_pid)
			len += sprintf(buf + len, " pid=%ld-%ld",
				l->min_pid, l->max_pid);
		else
			len += sprintf(buf + len, " pid=%ld",
				l->min_pid);

		if (num_online_cpus() > 1 &&
				!cpumask_empty(to_cpumask(l->cpus)) &&
				len < PAGE_SIZE - 60) {
			len += sprintf(buf + len, " cpus=");
			len += cpulist_scnprintf(buf + len, PAGE_SIZE - len - 50,
<<<<<<< HEAD
					&l->cpus);
=======
						 to_cpumask(l->cpus));
>>>>>>> ab14398a
		}

		if (num_online_nodes() > 1 && !nodes_empty(l->nodes) &&
				len < PAGE_SIZE - 60) {
			len += sprintf(buf + len, " nodes=");
			len += nodelist_scnprintf(buf + len, PAGE_SIZE - len - 50,
					l->nodes);
		}

		len += sprintf(buf + len, "\n");
	}

	free_loc_track(&t);
	if (!t.count)
		len += sprintf(buf, "No data\n");
	return len;
}

enum slab_stat_type {
	SL_ALL,			/* All slabs */
	SL_PARTIAL,		/* Only partially allocated slabs */
	SL_CPU,			/* Only slabs used for cpu caches */
	SL_OBJECTS,		/* Determine allocated objects not slabs */
	SL_TOTAL		/* Determine object capacity not slabs */
};

#define SO_ALL		(1 << SL_ALL)
#define SO_PARTIAL	(1 << SL_PARTIAL)
#define SO_CPU		(1 << SL_CPU)
#define SO_OBJECTS	(1 << SL_OBJECTS)
#define SO_TOTAL	(1 << SL_TOTAL)

static ssize_t show_slab_objects(struct kmem_cache *s,
			    char *buf, unsigned long flags)
{
	unsigned long total = 0;
	int node;
	int x;
	unsigned long *nodes;
	unsigned long *per_cpu;

	nodes = kzalloc(2 * sizeof(unsigned long) * nr_node_ids, GFP_KERNEL);
	if (!nodes)
		return -ENOMEM;
	per_cpu = nodes + nr_node_ids;

	if (flags & SO_CPU) {
		int cpu;

		for_each_possible_cpu(cpu) {
			struct kmem_cache_cpu *c = get_cpu_slab(s, cpu);

			if (!c || c->node < 0)
				continue;

			if (c->page) {
					if (flags & SO_TOTAL)
						x = c->page->objects;
				else if (flags & SO_OBJECTS)
					x = c->page->inuse;
				else
					x = 1;

				total += x;
				nodes[c->node] += x;
			}
			per_cpu[c->node]++;
		}
	}

	if (flags & SO_ALL) {
		for_each_node_state(node, N_NORMAL_MEMORY) {
			struct kmem_cache_node *n = get_node(s, node);

		if (flags & SO_TOTAL)
			x = atomic_long_read(&n->total_objects);
		else if (flags & SO_OBJECTS)
			x = atomic_long_read(&n->total_objects) -
				count_partial(n, count_free);

			else
				x = atomic_long_read(&n->nr_slabs);
			total += x;
			nodes[node] += x;
		}

	} else if (flags & SO_PARTIAL) {
		for_each_node_state(node, N_NORMAL_MEMORY) {
			struct kmem_cache_node *n = get_node(s, node);

			if (flags & SO_TOTAL)
				x = count_partial(n, count_total);
			else if (flags & SO_OBJECTS)
				x = count_partial(n, count_inuse);
			else
				x = n->nr_partial;
			total += x;
			nodes[node] += x;
		}
	}
	x = sprintf(buf, "%lu", total);
#ifdef CONFIG_NUMA
	for_each_node_state(node, N_NORMAL_MEMORY)
		if (nodes[node])
			x += sprintf(buf + x, " N%d=%lu",
					node, nodes[node]);
#endif
	kfree(nodes);
	return x + sprintf(buf + x, "\n");
}

static int any_slab_objects(struct kmem_cache *s)
{
	int node;

	for_each_online_node(node) {
		struct kmem_cache_node *n = get_node(s, node);

		if (!n)
			continue;

		if (atomic_long_read(&n->total_objects))
			return 1;
	}
	return 0;
}

#define to_slab_attr(n) container_of(n, struct slab_attribute, attr)
#define to_slab(n) container_of(n, struct kmem_cache, kobj);

struct slab_attribute {
	struct attribute attr;
	ssize_t (*show)(struct kmem_cache *s, char *buf);
	ssize_t (*store)(struct kmem_cache *s, const char *x, size_t count);
};

#define SLAB_ATTR_RO(_name) \
	static struct slab_attribute _name##_attr = __ATTR_RO(_name)

#define SLAB_ATTR(_name) \
	static struct slab_attribute _name##_attr =  \
	__ATTR(_name, 0644, _name##_show, _name##_store)

static ssize_t slab_size_show(struct kmem_cache *s, char *buf)
{
	return sprintf(buf, "%d\n", s->size);
}
SLAB_ATTR_RO(slab_size);

static ssize_t align_show(struct kmem_cache *s, char *buf)
{
	return sprintf(buf, "%d\n", s->align);
}
SLAB_ATTR_RO(align);

static ssize_t object_size_show(struct kmem_cache *s, char *buf)
{
	return sprintf(buf, "%d\n", s->objsize);
}
SLAB_ATTR_RO(object_size);

static ssize_t objs_per_slab_show(struct kmem_cache *s, char *buf)
{
	return sprintf(buf, "%d\n", oo_objects(s->oo));
}
SLAB_ATTR_RO(objs_per_slab);

static ssize_t order_store(struct kmem_cache *s,
				const char *buf, size_t length)
{
	unsigned long order;
	int err;

	err = strict_strtoul(buf, 10, &order);
	if (err)
		return err;

	if (order > slub_max_order || order < slub_min_order)
		return -EINVAL;

	calculate_sizes(s, order);
	return length;
}

static ssize_t order_show(struct kmem_cache *s, char *buf)
{
	return sprintf(buf, "%d\n", oo_order(s->oo));
}
SLAB_ATTR(order);

static ssize_t ctor_show(struct kmem_cache *s, char *buf)
{
	if (s->ctor) {
		int n = sprint_symbol(buf, (unsigned long)s->ctor);

		return n + sprintf(buf + n, "\n");
	}
	return 0;
}
SLAB_ATTR_RO(ctor);

static ssize_t aliases_show(struct kmem_cache *s, char *buf)
{
	return sprintf(buf, "%d\n", s->refcount - 1);
}
SLAB_ATTR_RO(aliases);

static ssize_t slabs_show(struct kmem_cache *s, char *buf)
{
	return show_slab_objects(s, buf, SO_ALL);
}
SLAB_ATTR_RO(slabs);

static ssize_t partial_show(struct kmem_cache *s, char *buf)
{
	return show_slab_objects(s, buf, SO_PARTIAL);
}
SLAB_ATTR_RO(partial);

static ssize_t cpu_slabs_show(struct kmem_cache *s, char *buf)
{
	return show_slab_objects(s, buf, SO_CPU);
}
SLAB_ATTR_RO(cpu_slabs);

static ssize_t objects_show(struct kmem_cache *s, char *buf)
{
	return show_slab_objects(s, buf, SO_ALL|SO_OBJECTS);
}
SLAB_ATTR_RO(objects);

static ssize_t objects_partial_show(struct kmem_cache *s, char *buf)
{
	return show_slab_objects(s, buf, SO_PARTIAL|SO_OBJECTS);
}
SLAB_ATTR_RO(objects_partial);

static ssize_t total_objects_show(struct kmem_cache *s, char *buf)
{
	return show_slab_objects(s, buf, SO_ALL|SO_TOTAL);
}
SLAB_ATTR_RO(total_objects);

static ssize_t sanity_checks_show(struct kmem_cache *s, char *buf)
{
	return sprintf(buf, "%d\n", !!(s->flags & SLAB_DEBUG_FREE));
}

static ssize_t sanity_checks_store(struct kmem_cache *s,
				const char *buf, size_t length)
{
	s->flags &= ~SLAB_DEBUG_FREE;
	if (buf[0] == '1')
		s->flags |= SLAB_DEBUG_FREE;
	return length;
}
SLAB_ATTR(sanity_checks);

static ssize_t trace_show(struct kmem_cache *s, char *buf)
{
	return sprintf(buf, "%d\n", !!(s->flags & SLAB_TRACE));
}

static ssize_t trace_store(struct kmem_cache *s, const char *buf,
							size_t length)
{
	s->flags &= ~SLAB_TRACE;
	if (buf[0] == '1')
		s->flags |= SLAB_TRACE;
	return length;
}
SLAB_ATTR(trace);

static ssize_t reclaim_account_show(struct kmem_cache *s, char *buf)
{
	return sprintf(buf, "%d\n", !!(s->flags & SLAB_RECLAIM_ACCOUNT));
}

static ssize_t reclaim_account_store(struct kmem_cache *s,
				const char *buf, size_t length)
{
	s->flags &= ~SLAB_RECLAIM_ACCOUNT;
	if (buf[0] == '1')
		s->flags |= SLAB_RECLAIM_ACCOUNT;
	return length;
}
SLAB_ATTR(reclaim_account);

static ssize_t hwcache_align_show(struct kmem_cache *s, char *buf)
{
	return sprintf(buf, "%d\n", !!(s->flags & SLAB_HWCACHE_ALIGN));
}
SLAB_ATTR_RO(hwcache_align);

#ifdef CONFIG_ZONE_DMA
static ssize_t cache_dma_show(struct kmem_cache *s, char *buf)
{
	return sprintf(buf, "%d\n", !!(s->flags & SLAB_CACHE_DMA));
}
SLAB_ATTR_RO(cache_dma);
#endif

static ssize_t destroy_by_rcu_show(struct kmem_cache *s, char *buf)
{
	return sprintf(buf, "%d\n", !!(s->flags & SLAB_DESTROY_BY_RCU));
}
SLAB_ATTR_RO(destroy_by_rcu);

static ssize_t red_zone_show(struct kmem_cache *s, char *buf)
{
	return sprintf(buf, "%d\n", !!(s->flags & SLAB_RED_ZONE));
}

static ssize_t red_zone_store(struct kmem_cache *s,
				const char *buf, size_t length)
{
	if (any_slab_objects(s))
		return -EBUSY;

	s->flags &= ~SLAB_RED_ZONE;
	if (buf[0] == '1')
		s->flags |= SLAB_RED_ZONE;
	calculate_sizes(s, -1);
	return length;
}
SLAB_ATTR(red_zone);

static ssize_t poison_show(struct kmem_cache *s, char *buf)
{
	return sprintf(buf, "%d\n", !!(s->flags & SLAB_POISON));
}

static ssize_t poison_store(struct kmem_cache *s,
				const char *buf, size_t length)
{
	if (any_slab_objects(s))
		return -EBUSY;

	s->flags &= ~SLAB_POISON;
	if (buf[0] == '1')
		s->flags |= SLAB_POISON;
	calculate_sizes(s, -1);
	return length;
}
SLAB_ATTR(poison);

static ssize_t store_user_show(struct kmem_cache *s, char *buf)
{
	return sprintf(buf, "%d\n", !!(s->flags & SLAB_STORE_USER));
}

static ssize_t store_user_store(struct kmem_cache *s,
				const char *buf, size_t length)
{
	if (any_slab_objects(s))
		return -EBUSY;

	s->flags &= ~SLAB_STORE_USER;
	if (buf[0] == '1')
		s->flags |= SLAB_STORE_USER;
	calculate_sizes(s, -1);
	return length;
}
SLAB_ATTR(store_user);

static ssize_t validate_show(struct kmem_cache *s, char *buf)
{
	return 0;
}

static ssize_t validate_store(struct kmem_cache *s,
			const char *buf, size_t length)
{
	int ret = -EINVAL;

	if (buf[0] == '1') {
		ret = validate_slab_cache(s);
		if (ret >= 0)
			ret = length;
	}
	return ret;
}
SLAB_ATTR(validate);

static ssize_t shrink_show(struct kmem_cache *s, char *buf)
{
	return 0;
}

static ssize_t shrink_store(struct kmem_cache *s,
			const char *buf, size_t length)
{
	if (buf[0] == '1') {
		int rc = kmem_cache_shrink(s);

		if (rc)
			return rc;
	} else
		return -EINVAL;
	return length;
}
SLAB_ATTR(shrink);

static ssize_t alloc_calls_show(struct kmem_cache *s, char *buf)
{
	if (!(s->flags & SLAB_STORE_USER))
		return -ENOSYS;
	return list_locations(s, buf, TRACK_ALLOC);
}
SLAB_ATTR_RO(alloc_calls);

static ssize_t free_calls_show(struct kmem_cache *s, char *buf)
{
	if (!(s->flags & SLAB_STORE_USER))
		return -ENOSYS;
	return list_locations(s, buf, TRACK_FREE);
}
SLAB_ATTR_RO(free_calls);

#ifdef CONFIG_NUMA
static ssize_t remote_node_defrag_ratio_show(struct kmem_cache *s, char *buf)
{
	return sprintf(buf, "%d\n", s->remote_node_defrag_ratio / 10);
}

static ssize_t remote_node_defrag_ratio_store(struct kmem_cache *s,
				const char *buf, size_t length)
{
	unsigned long ratio;
	int err;

	err = strict_strtoul(buf, 10, &ratio);
	if (err)
		return err;

	if (ratio <= 100)
		s->remote_node_defrag_ratio = ratio * 10;

	return length;
}
SLAB_ATTR(remote_node_defrag_ratio);
#endif

#ifdef CONFIG_SLUB_STATS
static int show_stat(struct kmem_cache *s, char *buf, enum stat_item si)
{
	unsigned long sum  = 0;
	int cpu;
	int len;
	int *data = kmalloc(nr_cpu_ids * sizeof(int), GFP_KERNEL);

	if (!data)
		return -ENOMEM;

	for_each_online_cpu(cpu) {
		unsigned x = get_cpu_slab(s, cpu)->stat[si];

		data[cpu] = x;
		sum += x;
	}

	len = sprintf(buf, "%lu", sum);

#ifdef CONFIG_SMP
	for_each_online_cpu(cpu) {
		if (data[cpu] && len < PAGE_SIZE - 20)
			len += sprintf(buf + len, " C%d=%u", cpu, data[cpu]);
	}
#endif
	kfree(data);
	return len + sprintf(buf + len, "\n");
}

#define STAT_ATTR(si, text) 					\
static ssize_t text##_show(struct kmem_cache *s, char *buf)	\
{								\
	return show_stat(s, buf, si);				\
}								\
SLAB_ATTR_RO(text);						\

STAT_ATTR(ALLOC_FASTPATH, alloc_fastpath);
STAT_ATTR(ALLOC_SLOWPATH, alloc_slowpath);
STAT_ATTR(FREE_FASTPATH, free_fastpath);
STAT_ATTR(FREE_SLOWPATH, free_slowpath);
STAT_ATTR(FREE_FROZEN, free_frozen);
STAT_ATTR(FREE_ADD_PARTIAL, free_add_partial);
STAT_ATTR(FREE_REMOVE_PARTIAL, free_remove_partial);
STAT_ATTR(ALLOC_FROM_PARTIAL, alloc_from_partial);
STAT_ATTR(ALLOC_SLAB, alloc_slab);
STAT_ATTR(ALLOC_REFILL, alloc_refill);
STAT_ATTR(FREE_SLAB, free_slab);
STAT_ATTR(CPUSLAB_FLUSH, cpuslab_flush);
STAT_ATTR(DEACTIVATE_FULL, deactivate_full);
STAT_ATTR(DEACTIVATE_EMPTY, deactivate_empty);
STAT_ATTR(DEACTIVATE_TO_HEAD, deactivate_to_head);
STAT_ATTR(DEACTIVATE_TO_TAIL, deactivate_to_tail);
STAT_ATTR(DEACTIVATE_REMOTE_FREES, deactivate_remote_frees);
STAT_ATTR(ORDER_FALLBACK, order_fallback);
#endif

static struct attribute *slab_attrs[] = {
	&slab_size_attr.attr,
	&object_size_attr.attr,
	&objs_per_slab_attr.attr,
	&order_attr.attr,
	&objects_attr.attr,
	&objects_partial_attr.attr,
	&total_objects_attr.attr,
	&slabs_attr.attr,
	&partial_attr.attr,
	&cpu_slabs_attr.attr,
	&ctor_attr.attr,
	&aliases_attr.attr,
	&align_attr.attr,
	&sanity_checks_attr.attr,
	&trace_attr.attr,
	&hwcache_align_attr.attr,
	&reclaim_account_attr.attr,
	&destroy_by_rcu_attr.attr,
	&red_zone_attr.attr,
	&poison_attr.attr,
	&store_user_attr.attr,
	&validate_attr.attr,
	&shrink_attr.attr,
	&alloc_calls_attr.attr,
	&free_calls_attr.attr,
#ifdef CONFIG_ZONE_DMA
	&cache_dma_attr.attr,
#endif
#ifdef CONFIG_NUMA
	&remote_node_defrag_ratio_attr.attr,
#endif
#ifdef CONFIG_SLUB_STATS
	&alloc_fastpath_attr.attr,
	&alloc_slowpath_attr.attr,
	&free_fastpath_attr.attr,
	&free_slowpath_attr.attr,
	&free_frozen_attr.attr,
	&free_add_partial_attr.attr,
	&free_remove_partial_attr.attr,
	&alloc_from_partial_attr.attr,
	&alloc_slab_attr.attr,
	&alloc_refill_attr.attr,
	&free_slab_attr.attr,
	&cpuslab_flush_attr.attr,
	&deactivate_full_attr.attr,
	&deactivate_empty_attr.attr,
	&deactivate_to_head_attr.attr,
	&deactivate_to_tail_attr.attr,
	&deactivate_remote_frees_attr.attr,
	&order_fallback_attr.attr,
#endif
	NULL
};

static struct attribute_group slab_attr_group = {
	.attrs = slab_attrs,
};

static ssize_t slab_attr_show(struct kobject *kobj,
				struct attribute *attr,
				char *buf)
{
	struct slab_attribute *attribute;
	struct kmem_cache *s;
	int err;

	attribute = to_slab_attr(attr);
	s = to_slab(kobj);

	if (!attribute->show)
		return -EIO;

	err = attribute->show(s, buf);

	return err;
}

static ssize_t slab_attr_store(struct kobject *kobj,
				struct attribute *attr,
				const char *buf, size_t len)
{
	struct slab_attribute *attribute;
	struct kmem_cache *s;
	int err;

	attribute = to_slab_attr(attr);
	s = to_slab(kobj);

	if (!attribute->store)
		return -EIO;

	err = attribute->store(s, buf, len);

	return err;
}

static void kmem_cache_release(struct kobject *kobj)
{
	struct kmem_cache *s = to_slab(kobj);

	kfree(s);
}

static struct sysfs_ops slab_sysfs_ops = {
	.show = slab_attr_show,
	.store = slab_attr_store,
};

static struct kobj_type slab_ktype = {
	.sysfs_ops = &slab_sysfs_ops,
	.release = kmem_cache_release
};

static int uevent_filter(struct kset *kset, struct kobject *kobj)
{
	struct kobj_type *ktype = get_ktype(kobj);

	if (ktype == &slab_ktype)
		return 1;
	return 0;
}

static struct kset_uevent_ops slab_uevent_ops = {
	.filter = uevent_filter,
};

static struct kset *slab_kset;

#define ID_STR_LENGTH 64

/* Create a unique string id for a slab cache:
 *
 * Format	:[flags-]size
 */
static char *create_unique_id(struct kmem_cache *s)
{
	char *name = kmalloc(ID_STR_LENGTH, GFP_KERNEL);
	char *p = name;

	BUG_ON(!name);

	*p++ = ':';
	/*
	 * First flags affecting slabcache operations. We will only
	 * get here for aliasable slabs so we do not need to support
	 * too many flags. The flags here must cover all flags that
	 * are matched during merging to guarantee that the id is
	 * unique.
	 */
	if (s->flags & SLAB_CACHE_DMA)
		*p++ = 'd';
	if (s->flags & SLAB_RECLAIM_ACCOUNT)
		*p++ = 'a';
	if (s->flags & SLAB_DEBUG_FREE)
		*p++ = 'F';
	if (p != name + 1)
		*p++ = '-';
	p += sprintf(p, "%07d", s->size);
	BUG_ON(p > name + ID_STR_LENGTH - 1);
	return name;
}

static int sysfs_slab_add(struct kmem_cache *s)
{
	int err;
	const char *name;
	int unmergeable;

	if (slab_state < SYSFS)
		/* Defer until later */
		return 0;

	unmergeable = slab_unmergeable(s);
	if (unmergeable) {
		/*
		 * Slabcache can never be merged so we can use the name proper.
		 * This is typically the case for debug situations. In that
		 * case we can catch duplicate names easily.
		 */
		sysfs_remove_link(&slab_kset->kobj, s->name);
		name = s->name;
	} else {
		/*
		 * Create a unique name for the slab as a target
		 * for the symlinks.
		 */
		name = create_unique_id(s);
	}

	s->kobj.kset = slab_kset;
	err = kobject_init_and_add(&s->kobj, &slab_ktype, NULL, name);
	if (err) {
		kobject_put(&s->kobj);
		return err;
	}

	err = sysfs_create_group(&s->kobj, &slab_attr_group);
	if (err)
		return err;
	kobject_uevent(&s->kobj, KOBJ_ADD);
	if (!unmergeable) {
		/* Setup first alias */
		sysfs_slab_alias(s, s->name);
		kfree(name);
	}
	return 0;
}

static void sysfs_slab_remove(struct kmem_cache *s)
{
	kobject_uevent(&s->kobj, KOBJ_REMOVE);
	kobject_del(&s->kobj);
	kobject_put(&s->kobj);
}

/*
 * Need to buffer aliases during bootup until sysfs becomes
 * available lest we lose that information.
 */
struct saved_alias {
	struct kmem_cache *s;
	const char *name;
	struct saved_alias *next;
};

static struct saved_alias *alias_list;

static int sysfs_slab_alias(struct kmem_cache *s, const char *name)
{
	struct saved_alias *al;

	if (slab_state == SYSFS) {
		/*
		 * If we have a leftover link then remove it.
		 */
		sysfs_remove_link(&slab_kset->kobj, name);
		return sysfs_create_link(&slab_kset->kobj, &s->kobj, name);
	}

	al = kmalloc(sizeof(struct saved_alias), GFP_KERNEL);
	if (!al)
		return -ENOMEM;

	al->s = s;
	al->name = name;
	al->next = alias_list;
	alias_list = al;
	return 0;
}

static int __init slab_sysfs_init(void)
{
	struct kmem_cache *s;
	int err;

	slab_kset = kset_create_and_add("slab", &slab_uevent_ops, kernel_kobj);
	if (!slab_kset) {
		printk(KERN_ERR "Cannot register slab subsystem.\n");
		return -ENOSYS;
	}

	slab_state = SYSFS;

	list_for_each_entry(s, &slab_caches, list) {
		err = sysfs_slab_add(s);
		if (err)
			printk(KERN_ERR "SLUB: Unable to add boot slab %s"
						" to sysfs\n", s->name);
	}

	while (alias_list) {
		struct saved_alias *al = alias_list;

		alias_list = alias_list->next;
		err = sysfs_slab_alias(al->s, al->name);
		if (err)
			printk(KERN_ERR "SLUB: Unable to add boot slab alias"
					" %s to sysfs\n", s->name);
		kfree(al);
	}

	resiliency_test();
	return 0;
}

__initcall(slab_sysfs_init);
#endif

/*
 * The /proc/slabinfo ABI
 */
#ifdef CONFIG_SLABINFO
static void print_slabinfo_header(struct seq_file *m)
{
	seq_puts(m, "slabinfo - version: 2.1\n");
	seq_puts(m, "# name            <active_objs> <num_objs> <objsize> "
		 "<objperslab> <pagesperslab>");
	seq_puts(m, " : tunables <limit> <batchcount> <sharedfactor>");
	seq_puts(m, " : slabdata <active_slabs> <num_slabs> <sharedavail>");
	seq_putc(m, '\n');
}

static void *s_start(struct seq_file *m, loff_t *pos)
{
	loff_t n = *pos;

	down_read(&slub_lock);
	if (!n)
		print_slabinfo_header(m);

	return seq_list_start(&slab_caches, *pos);
}

static void *s_next(struct seq_file *m, void *p, loff_t *pos)
{
	return seq_list_next(p, &slab_caches, pos);
}

static void s_stop(struct seq_file *m, void *p)
{
	up_read(&slub_lock);
}

static int s_show(struct seq_file *m, void *p)
{
	unsigned long nr_partials = 0;
	unsigned long nr_slabs = 0;
	unsigned long nr_inuse = 0;
	unsigned long nr_objs = 0;
	unsigned long nr_free = 0;
	struct kmem_cache *s;
	int node;

	s = list_entry(p, struct kmem_cache, list);

	for_each_online_node(node) {
		struct kmem_cache_node *n = get_node(s, node);

		if (!n)
			continue;

		nr_partials += n->nr_partial;
		nr_slabs += atomic_long_read(&n->nr_slabs);
		nr_objs += atomic_long_read(&n->total_objects);
		nr_free += count_partial(n, count_free);
	}

	nr_inuse = nr_objs - nr_free;

	seq_printf(m, "%-17s %6lu %6lu %6u %4u %4d", s->name, nr_inuse,
		   nr_objs, s->size, oo_objects(s->oo),
		   (1 << oo_order(s->oo)));
	seq_printf(m, " : tunables %4u %4u %4u", 0, 0, 0);
	seq_printf(m, " : slabdata %6lu %6lu %6lu", nr_slabs, nr_slabs,
		   0UL);
	seq_putc(m, '\n');
	return 0;
}

static const struct seq_operations slabinfo_op = {
	.start = s_start,
	.next = s_next,
	.stop = s_stop,
	.show = s_show,
};

static int slabinfo_open(struct inode *inode, struct file *file)
{
	return seq_open(file, &slabinfo_op);
}

static const struct file_operations proc_slabinfo_operations = {
	.open		= slabinfo_open,
	.read		= seq_read,
	.llseek		= seq_lseek,
	.release	= seq_release,
};

static int __init slab_proc_init(void)
{
	proc_create("slabinfo",S_IWUSR|S_IRUGO,NULL,&proc_slabinfo_operations);
	return 0;
}
module_init(slab_proc_init);
#endif /* CONFIG_SLABINFO */<|MERGE_RESOLUTION|>--- conflicted
+++ resolved
@@ -3644,11 +3644,7 @@
 				len < PAGE_SIZE - 60) {
 			len += sprintf(buf + len, " cpus=");
 			len += cpulist_scnprintf(buf + len, PAGE_SIZE - len - 50,
-<<<<<<< HEAD
-					&l->cpus);
-=======
 						 to_cpumask(l->cpus));
->>>>>>> ab14398a
 		}
 
 		if (num_online_nodes() > 1 && !nodes_empty(l->nodes) &&
